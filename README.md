--- conflicted
+++ resolved
@@ -86,29 +86,6 @@
 pip install sdv
 ```
 
-<<<<<<< HEAD
-This will pull and install the latest stable release from [PyPI](https://pypi.org/).
-
-> :warning: **NOTE**: When installing on windows systems pip may complain about not being able to
-find a valid version for PyTorch. In this case, please install PyTorch manually following
-[the PyTorch installation instructions](https://pytorch.org/get-started/locally/) and retry
-installing SDV again afterwards.
-
-## Install with conda
-
-**SDV** can also be installed using [conda](https://docs.conda.io/en/latest/):
-
-```bash
-conda install -c sdv-dev -c pytorch -c conda-forge sdv
-```
-
-This will pull and install the latest stable release from [Anaconda](https://anaconda.org/).
-
-## Development
-
-If you want to install from the source or contribute to the project please read the
-[Contributing Guide](https://sdv-dev.github.io/SDV/developer_guides/contributing.html).
-=======
 **Using `conda`:**
 
 ```bash
@@ -117,7 +94,6 @@
 
 For more installation options please visit the [SDV installation Guide](
 https://sdv.dev/SDV/getting_started/install.html)
->>>>>>> 53a03f59
 
 # Quickstart
 
