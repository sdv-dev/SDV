import pandas as pd
<<<<<<< HEAD
=======
import pickle
import os.path as op
from copulas.multivariate.GaussianCopula import GaussianCopula
from copulas.univariate.GaussianUnivariate import GaussianUnivariate
>>>>>>> 72ac6b56


class Modeler:
    """ Class responsible for modeling database """

    def __init__(self, data_navigator, transformed_data=None,
                 model_type='GaussianCopula',
                 distribution='GaussianUnivariate'):
        """ Instantiates a modeler object
        Args:
            data_navigator: A DataNavigator object for the dataset
            transformed_data: tables post tranformation {table_name:dataframe}
            model_type: Type of Copula to use for modeling
        """
        self.tables = {}
        self.models = {}
        self.child_locs = {}  # maps table->{child: col #}
        self.dn = data_navigator
        self.transformed_data = transformed_data
        self.model_type = model_type
        self.distribution = distribution

    def CPA(self, table):
        """ Runs CPA algorithm on a table
        Args:
            table (string): name of table
        """
        # Grab table
        data = self.dn.data
        # grab table from self.tables if it is not a leaf
        # o.w. grab from data
        children = self.dn.get_children(table)
        table_df, table_meta = data[table]
        # get primary key
        if 'primary_key' not in table_meta:
            # there are no references to the table
            # have fake primary key
            pk = 'GENERATED_PRIMARY_KEY'
            # return
        else:
            pk = table_meta['primary_key']
        # loop through rows of table
        num_rows = table_df.shape[0]
        sets = {}
        for i in range(num_rows):
            row = table_df.loc[i, :]
            if pk == 'GENERATED_PRIMARY_KEY':
                val = pk + str(i)
            else:
                # get specific value
                val = row[pk]
            sets[val] = []
        # get conditional data for val
        self._get_conditional_data(sets, pk, children, table)
        extended_table = pd.DataFrame([])
        # create extended table
        for i in range(num_rows):
            # change to be transformed table
            orig_row = table_df.loc[i, :]
            row = self.dn.transformed[table].loc[i, :]
            if pk == 'GENERATED_PRIMARY_KEY':
                val = pk + str(i)
            else:
                # get specific value
                val = orig_row[pk]
            # make sure val isn't none
            if pd.isnull(val):
                continue
            for extension in sets[val]:
                row = row.append(extension)
            # make sure row doesn't have nans
            if not row.isnull().values.any():
                extended_table = extended_table.append(row, ignore_index=True)
        self.tables[table] = extended_table

    def RCPA(self, table):
        """ Recursively calls CPA starting at table
        Args:
            table (string): name of table to start from
        """
        children = self.dn.get_children(table)
        for child in children:
            self.RCPA(child)
        self.CPA(table)

    def model_database(self):
        """ Uses RCPA and stores model for database """
        for table in self.dn.data:
            if self.dn.get_parents(table) == []:
                self.RCPA(table)
        for table in self.tables:
            table_model = self._get_model(self.model_type)()
            clean_table = self.dn.ht.impute_table(self.tables[table])
            table_model.fit(clean_table)
            self.models[table] = table_model

    def flatten_model(self, model, label=''):
        """ Flatten a model's parameters into an array
        Args:
            model: a model object
        Returns:
            pandas Series of parameters for model
        """
        if self.model_type == "GaussianCopula":
            params = []
            params = params + list(model.cov_matrix.flatten())
            params = params + model.means
            for key in model.distribs:
                col_model = model.distribs[key]
                params.append(col_model.std)
                params.append(col_model.mean)
<<<<<<< HEAD
            for i in range(len(params)):
                labels.append(label + str(i))
            params.append(num_rows)
            labels.append(label + '_num_rows')
            params.append(num_cols)
            labels.append(label + '_num_cols')
            param_series = pd.Series(params, labels)
=======
            param_series = pd.Series(params)
>>>>>>> 72ac6b56
            return param_series

    def save_model(self, file_destination):
        """ Saves model to file destination
        Args:
            file_destination (string): path to store file
        """
        suffix = '.pkl'
        filename = op.join('models', file_destination + suffix)
        with open(filename, 'wb') as output:
            pickle.dump(self, output, pickle.HIGHEST_PROTOCOL)

    def _get_conditional_data(self, sets, pk, children, table):
        """ loops through children looking for rows that
        reference the value
        """
        # keep track of which columns belong to which child
        start = 0
        end = 0
        # find children that ref primary key
        for child in children:
            child_table, child_meta = self.dn.data[child]
            # child_table = self.tables[child]
            transformed_child_table = self.dn.transformed[child]
            fk = None
            fields = child_meta['fields']
            for field_key in fields:
                field = fields[field_key]
                if 'ref' in field:
                    ref = field['ref']
                    if ref['field'] == pk:
                        fk = field['name']
            # fk should be found by this point
            if fk is None:
                continue
            # add model params conditional data
            for val in sets:
                # TODO: grab the tranformed table columns instead
                # extension = child_table[child_table[fk] == val]
                extension = transformed_child_table[child_table[fk] == val]
                if extension.empty:
                    continue
                # remove column of foreign key
                # extension = extension.drop(fk, axis=1)
                model = self._get_model(self.model_type)()
                clean_extension = self.dn.ht.impute_table(extension)
                model.fit(clean_extension)
                flattened_extension = self.flatten_model(model, child)
                # keep track of child column indices
                end = max(end, start + len(flattened_extension))
                if table in self.child_locs:
                    self.child_locs[table][child] = (start, end)
                else:
                    self.child_locs[table] = {child: (start, end)}
                sets[val].append(flattened_extension)
            start = end

    def _get_model(self, model_name):
        """ Gets instance of model from name of model """
        return globals()[model_name]

    def get_model(self):
        """ Gets instance of model based on model type """
        return globals()[self.model_type]

    def get_distribution(self):
        """ Gets instance of model based on model type """
        return globals()[self.distribution]<|MERGE_RESOLUTION|>--- conflicted
+++ resolved
@@ -1,11 +1,10 @@
-import pandas as pd
-<<<<<<< HEAD
-=======
+
 import pickle
 import os.path as op
+
+import pandas as pd
 from copulas.multivariate.GaussianCopula import GaussianCopula
 from copulas.univariate.GaussianUnivariate import GaussianUnivariate
->>>>>>> 72ac6b56
 
 
 class Modeler:
@@ -117,17 +116,7 @@
                 col_model = model.distribs[key]
                 params.append(col_model.std)
                 params.append(col_model.mean)
-<<<<<<< HEAD
-            for i in range(len(params)):
-                labels.append(label + str(i))
-            params.append(num_rows)
-            labels.append(label + '_num_rows')
-            params.append(num_cols)
-            labels.append(label + '_num_cols')
-            param_series = pd.Series(params, labels)
-=======
             param_series = pd.Series(params)
->>>>>>> 72ac6b56
             return param_series
 
     def save_model(self, file_destination):
