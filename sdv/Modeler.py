import logging
import os
import pickle

import pandas as pd
from copulas.multivariate.GaussianCopula import GaussianCopula  # noqa F401 FIXME
from copulas.univariate.GaussianUnivariate import GaussianUnivariate  # noqa F401

# Configure logger
logger = logging.getLogger(__name__)


class Modeler:
    """ Class responsible for modeling database """
    DEFAULT_MODEL_PARAMS = ['GaussianUnivariate']
    DEFAULT_PRIMARY_KEY = 'GENERATED_PRIMARY_KEY'
    FILE_SUFFIX = '.pkl'
    ROOT_DIR = os.path.dirname(os.path.abspath(__file__))

    def __init__(self, data_navigator, model_type='GaussianCopula', model_params=None):
        """ Instantiates a modeler object
        Args:
            data_navigator: A DataNavigator object for the dataset
            transformed_data: tables post tranformation {table_name:dataframe}
            model_type: Name of model class to use
            model_params: list of parameters to use for specified model
        """
        self.tables = {}
        self.models = {}
        self.child_locs = {}  # maps table->{child: col #}
        self.dn = data_navigator
        self.model_type = model_type
        self.model_params = model_params or self.DEFAULT_MODEL_PARAMS

    def CPA(self, table):
        """ Runs CPA algorithm on a table
        Args:
            table (string): name of table
        """
        logger.info('Modeling %s', table)
        # Grab table
<<<<<<< HEAD
        data = self.dn.data
        # grab table from self.tables if it is not a leaf otherwise grab from data
        children = self.dn.get_children(table)
        table_df, table_meta = data[table]

=======
        tables = self.dn.tables
        # grab table from self.tables if it is not a leaf
        # o.w. grab from data
        children = self.dn.get_children(table)
        table_df, table_meta = tables[table].data, tables[table].meta
>>>>>>> e19b0799
        # get primary key
        pk = table_meta.get('primary_key', self.DEFAULT_PRIMARY_KEY)

        # loop through rows of table
        num_rows = table_df.shape[0]

        # create dict mapping row id to conditional data
        map_keys = [self.get_pk_value(pk, i, table_df.loc[i, :]) for i in range(num_rows)]
        conditional_data_map = {key: [] for key in map_keys}

        # get conditional data for val
        self._get_conditional_data(conditional_data_map, pk, children, table)
        extended_table = pd.DataFrame()
        # create extended table
        for i in range(num_rows):
            # change to be transformed table
            orig_row = table_df.loc[i, :]
            row = self.dn.transformed_data[table].loc[i, :]

            val = self.get_pk_value(pk, i, orig_row)

            # make sure val isn't none
            if pd.isnull(val):
                continue

            for extension in conditional_data_map[val]:
                row = row.append(extension)

            # make sure row doesn't have nans
            if not row.isnull().values.any():
                extended_table = extended_table.append(row, ignore_index=True)
        self.tables[table] = extended_table

    def get_pk_value(self, pk, index, mapping):
        if pk == self.DEFAULT_PRIMARY_KEY:
            val = pk + str(index)
        else:
            val = mapping[pk]

        return val

    def RCPA(self, table):
        """ Recursively calls CPA starting at table
        Args:
            table (string): name of table to start from
        """
        children = self.dn.get_children(table)

        for child in children:
            self.RCPA(child)

        self.CPA(table)

    def model_database(self):
        """ Uses RCPA and stores model for database """
<<<<<<< HEAD
        for table in self.dn.data:
            if not self.dn.get_parents(table):
=======
        for table in self.dn.tables:
            if self.dn.get_parents(table) == set():
>>>>>>> e19b0799
                self.RCPA(table)

        for table in self.tables:
            table_model = self.get_model()
            clean_table = self.impute_table(self.tables[table])
            table_model.fit(clean_table)
            self.models[table] = table_model
        logger.info('Modeling Complete')

    def flatten_model(self, model, label=''):
        """ Flatten a model's parameters into an array
        Args:
            model: a model object
        Returns:
            pandas Series of parameters for model
        """
        if self.model_type == "GaussianCopula":
            params = []
            params = params + list(model.cov_matrix.flatten())
            params = params + model.means

            for key in model.distribs:
                col_model = model.distribs[key]
                params.append(col_model.std)
                params.append(col_model.mean)

            param_series = pd.Series(params)
            return param_series

    def save_model(self, file_destination):
        """ Saves model to file destination
        Args:
            file_destination (string): path to store file
        """
        filename = os.path.join(self.ROOT_DIR, 'models', file_destination + self.FILE_SUFFIX)

        with open(filename, 'wb') as output:
            pickle.dump(self, output, pickle.HIGHEST_PROTOCOL)

    def get_foreign_key(self, fields, primary):
        for field_key in fields:
            field = fields[field_key]
            ref = field.get('ref')
            if ref and ref['field'] == primary:
                foreign = field['name']
                return foreign

    def _get_conditional_data(self, conditional_data_map, pk, children, table):
        """ loops through children looking for rows that
        reference the value
        """
        # keep track of which columns belong to which child
        start = 0
        end = 0
        # find children that ref primary key
        for child in children:
            child_table = self.dn.tables[child].data
            child_meta = self.dn.tables[child].meta
            # check if leaf node
            if not self.dn.get_children(child):
                transformed_child_table = self.dn.transformed_data[child]
            
            else:
                transformed_child_table = self.tables[child]
            
            fk = None
            fields = child_meta['fields']
            fk = self.get_foreign_key(fields, pk)

            if not fk:
                continue

            # add model params conditional data
            for val in conditional_data_map:
                # grab the tranformed table columns instead
                extension = transformed_child_table[child_table[fk] == val]

                if extension.empty:
                    continue

                # remove column of foreign key
                model = self.get_model()
                clean_extension = self.impute_table(extension)
                model.fit(clean_extension)
                flattened_extension = self.flatten_model(model, child)
                # keep track of child column indices
                end = max(end, start + len(flattened_extension))

                if table in self.child_locs:
                    self.child_locs[table][child] = (start, end)
                else:
                    self.child_locs[table] = {child: (start, end)}
                # rename columns
                flattened_extension.index = range(start, end)
                conditional_data_map[val].append(flattened_extension)
            start = end

    def get_model(self):
        """ Gets instance of model based on model type """
        return globals()[self.model_type]()

    def get_distribution(self):
        """ Gets instance of model based on model type """
        return globals()[self.model_params[0]]

    def impute_table(self, table):
        """ Fills in any NaN values in a table """
        values = {}

        for label in table:
            if not pd.isnull(table[label].mean()):
                values[label] = table[label].mean()
            else:
                values[label] = 0

        imputed_table = table.fillna(values)
        return imputed_table<|MERGE_RESOLUTION|>--- conflicted
+++ resolved
@@ -39,19 +39,11 @@
         """
         logger.info('Modeling %s', table)
         # Grab table
-<<<<<<< HEAD
-        data = self.dn.data
-        # grab table from self.tables if it is not a leaf otherwise grab from data
-        children = self.dn.get_children(table)
-        table_df, table_meta = data[table]
-
-=======
         tables = self.dn.tables
         # grab table from self.tables if it is not a leaf
         # o.w. grab from data
         children = self.dn.get_children(table)
         table_df, table_meta = tables[table].data, tables[table].meta
->>>>>>> e19b0799
         # get primary key
         pk = table_meta.get('primary_key', self.DEFAULT_PRIMARY_KEY)
 
@@ -107,13 +99,8 @@
 
     def model_database(self):
         """ Uses RCPA and stores model for database """
-<<<<<<< HEAD
-        for table in self.dn.data:
+        for table in self.dn.tables:
             if not self.dn.get_parents(table):
-=======
-        for table in self.dn.tables:
-            if self.dn.get_parents(table) == set():
->>>>>>> e19b0799
                 self.RCPA(table)
 
         for table in self.tables:
@@ -175,10 +162,10 @@
             # check if leaf node
             if not self.dn.get_children(child):
                 transformed_child_table = self.dn.transformed_data[child]
-            
+
             else:
                 transformed_child_table = self.tables[child]
-            
+
             fk = None
             fields = child_meta['fields']
             fk = self.get_foreign_key(fields, pk)
