"""Table constraints.

This module contains constraints that are evaluated within a single table,
and which can affect one or more columns at a time, as well as one or more
rows.

Currently implemented constraints are:

    * CustomConstraint: Simple constraint to be set up by passing the python
      functions that will be used for transformation, reverse transformation
      and validation.
    * UniqueCombinations: Ensure that the combinations of values
      across several columns are the same after sampling.
    * GreaterThan: Ensure that the value in one column is always greater than
      the value in another column.
    * ColumnFormula: Compute the value of a column based on applying a formula
      on the other columns of the table.
<<<<<<< HEAD
    * OneHotEncoding: Ensure the rows of the specified columns are one hot encoded.
=======
    * Between: Ensure that the value in one column is always between the values
      of two other columns/scalars.
>>>>>>> c4c6d731
"""

import operator
import uuid
from datetime import datetime

import numpy as np
import pandas as pd

from sdv.constraints.base import Constraint, import_object


class CustomConstraint(Constraint):
    """Custom Constraint Class.

    This class simply takes the ``transform``, ``reverse_transform``
    and ``is_valid`` methods as optional arguments, so users can
    pass custom functions for each one of them.

    Args:
        transform (callable):
            Function to replace the ``transform`` method.
        reverse_transform (callable):
            Function to replace the ``reverse_transform`` method.
        is_valid (callable):
            Function to replace the ``is_valid`` method.
    """

    def __init__(self, transform=None, reverse_transform=None, is_valid=None):
        self.fit_columns_model = False
        if transform is not None:
            self.transform = import_object(transform)

        if reverse_transform is not None:
            self.reverse_transform = import_object(reverse_transform)

        if is_valid is not None:
            self.is_valid = import_object(is_valid)


class UniqueCombinations(Constraint):
    """Ensure that the combinations across multiple colums stay unique.

    One simple example of this constraint can be found in a table that
    contains the columns `country` and `city`, where each country can
    have multiple cities and the same city name can even be found in
    multiple countries, but some combinations of country/city would
    produce invalid results.

    This constraint would ensure that the combinations of country/city
    found in the sampled data always stay within the combinations previously
    seen during training.

    Args:
        columns (list[str]):
            Names of the columns that need to produce unique combinations.
        handling_strategy (str):
            How this Constraint should be handled, which can be ``transform``,
            ``reject_sampling`` or ``all``. Defaults to ``transform``.
    """

    _separator = None
    _joint_column = None
    _combinations_to_uuids = None
    _uuids_to_combinations = None

    def __init__(self, columns, handling_strategy='transform', fit_columns_model=True):
        self._columns = columns
        self.constraint_columns = tuple(columns)
        super().__init__(handling_strategy=handling_strategy,
                         fit_columns_model=fit_columns_model)

    def _fit(self, table_data):
        """Fit this Constraint to the data.

        The fit process consists on:

            - Finding a separator that works for the
              current data by iteratively adding `#` to it.
            - Generating the joint column name by concatenating
              the names of ``self._columns`` with the separator.
            - Generating a mapping of the unique combinations
              to a unique identifier.

        Args:
            table_data (pandas.DataFrame):
                Table data.
        """
        self._separator = '#'
        while self._separator.join(self._columns) in table_data:
            self._separator += '#'

        self._joint_column = self._separator.join(self._columns)
        self._combinations = table_data[self._columns].drop_duplicates().copy()
        self._combinations_to_uuids = {}
        self._uuids_to_combinations = {}
        for combination in self._combinations.itertuples(index=False, name=None):
            uuid_str = str(uuid.uuid4())
            self._combinations_to_uuids[combination] = uuid_str
            self._uuids_to_combinations[uuid_str] = combination

    def is_valid(self, table_data):
        """Say whether the column values are within the original combinations.

        Args:
            table_data (pandas.DataFrame):
                Table data.

        Returns:
            pandas.Series:
                Whether each row is valid.
        """
        merged = table_data.merge(
            self._combinations,
            how='left',
            on=self._columns,
            indicator=self._joint_column
        )
        return merged[self._joint_column] == 'both'

    def _transform(self, table_data):
        """Transform the table data.

        The transformation consist on removing all the ``self._columns`` from
        the dataframe, and replacing them with a unique identifier that maps to
        that unique combination of column values under the previously computed
        combined column name.

        Args:
            table_data (pandas.DataFrame):
                Table data.

        Returns:
            pandas.DataFrame:
                Transformed data.
        """
        table_data = table_data.copy()
        combinations = table_data[self._columns].itertuples(index=False, name=None)
        uuids = map(self._combinations_to_uuids.get, combinations)
        table_data[self._joint_column] = list(uuids)
        return table_data.drop(self._columns, axis=1)

    def reverse_transform(self, table_data):
        """Reverse transform the table data.

        The transformation is reversed by popping the joint column from
        the table, mapping it back to the original combination of column values,
        and then setting all the columns back to the table with the original
        names.

        Args:
            table_data (pandas.DataFrame):
                Table data.

        Returns:
            pandas.DataFrame:
                Transformed data.
        """
        table_data = table_data.copy()
        columns = table_data.pop(self._joint_column).map(self._uuids_to_combinations)

        for index, column in enumerate(self._columns):
            table_data[column] = columns.str[index]

        return table_data


class GreaterThan(Constraint):
    """Ensure that the ``high`` column is always greater than the ``low`` one.

    The transformation strategy works by creating a column with the
    difference between the ``high`` and ``low`` values and then computing back the
    necessary columns using the difference and whichever other value is available.
    For example, if the ``high`` column is dropped, then the ``low`` column/value
    will be added to the diff to reconstruct the ``high`` column.

    Args:
        low (str or int):
            Either the name of the column that contains the low value,
            or a scalar that is the low value.
        high (str or int):
            Either the name of the column that contains the high value,
            or a scalar that is the high value.
        strict (bool):
            Whether the comparison of the values should be strict ``>=`` or
            not ``>`` when comparing them. Currently, this is only respected
            if ``reject_sampling`` or ``all`` handling strategies are used.
        handling_strategy (str):
            How this Constraint should be handled, which can be ``transform``
            or ``reject_sampling``. Defaults to ``transform``.
        drop (str):
            Which column to drop during transformation. Can be ``'high'``,
            ``'low'`` or ``None``.
        high_is_scalar(bool or None):
            Whether or not the value for high is a scalar or a column name.
            If ``None``, this will be determined during the ``fit`` method
            by checking if the value provided is a column name.
        low_is_scalar(bool or None):
            Whether or not the value for low is a scalar or a column name.
            If ``None``, this will be determined during the ``fit`` method
            by checking if the value provided is a column name.
    """

    _diff_column = None
    _is_datetime = None
    _column_to_reconstruct = None

    def __init__(self, low, high, strict=False, handling_strategy='transform',
                 fit_columns_model=True, drop=None, high_is_scalar=None,
                 low_is_scalar=None):
        self._low = low
        self._high = high
        self._strict = strict
        self.constraint_columns = (low, high)
        self._drop = drop
        self._high_is_scalar = high_is_scalar
        self._low_is_scalar = low_is_scalar
        super().__init__(handling_strategy=handling_strategy,
                         fit_columns_model=fit_columns_model)

    def _get_low_value(self, table_data):
        if self._low_is_scalar:
            return self._low
        elif self._low in table_data.columns:
            return table_data[self._low]

        return None

    def _get_high_value(self, table_data):
        if self._high_is_scalar:
            return self._high
        elif self._high in table_data.columns:
            return table_data[self._high]

        return None

    def _get_column_to_reconstruct(self):
        if self._drop == 'high':
            column = self._high
        elif self._drop == 'low':
            column = self._low
        elif self._high_is_scalar:
            column = self._low
        else:
            column = self._high

        return column

    def _get_diff_column_name(self, table_data):
        token = '#'
        if len(self.constraint_columns) == 1:
            name = self.constraint_columns[0] + token
            while name in table_data.columns:
                name += '#'

            return name

        while token.join(self.constraint_columns) in table_data.columns:
            token += '#'

        return token.join(self.constraint_columns)

    def _fit(self, table_data):
        """Learn the dtype of the high column.

        Args:
            table_data (pandas.DataFrame):
                The Table data.
        """
        if self._high_is_scalar is None:
            self._high_is_scalar = self._high not in table_data.columns
        if self._low_is_scalar is None:
            self._low_is_scalar = self._low not in table_data.columns

        if self._high_is_scalar and self._low_is_scalar:
            raise TypeError('`low` and `high` cannot be both scalars at the same time')
        elif self._low_is_scalar:
            self.constraint_columns = (self._high,)
            self._dtype = table_data[self._high].dtype
        elif self._high_is_scalar:
            self.constraint_columns = (self._low,)
            self._dtype = table_data[self._low].dtype
        else:
            self._dtype = table_data[self._high].dtype

        self._column_to_reconstruct = self._get_column_to_reconstruct()
        self._diff_column = self._get_diff_column_name(table_data)
        low = self._get_low_value(table_data)
        self._is_datetime = (pd.api.types.is_datetime64_ns_dtype(low)
                             or isinstance(low, pd.Timestamp)
                             or isinstance(low, datetime))

    def is_valid(self, table_data):
        """Say whether ``high`` is greater than ``low`` in each row.

        Args:
            table_data (pandas.DataFrame):
                Table data.

        Returns:
            pandas.Series:
                Whether each row is valid.
        """
        low = self._get_low_value(table_data)
        high = self._get_high_value(table_data)
        if self._strict:
            return high > low

        return high >= low

    def _transform(self, table_data):
        """Transform the table data.

        The transformation consist on replacing the ``high`` value with difference
        between it and the ``low`` value.

        Afterwards, a logarithm is applied to the difference + 1 to be able to ensure
        that the value stays positive when reverted afterwards using an exponential.

        Args:
            table_data (pandas.DataFrame):
                Table data.

        Returns:
            pandas.DataFrame:
                Transformed data.
        """
        table_data = table_data.copy()
        diff = self._get_high_value(table_data) - self._get_low_value(table_data)

        if self._is_datetime:
            diff = pd.to_numeric(diff)

        table_data[self._diff_column] = np.log(diff + 1)
        if self._drop == 'high':
            table_data = table_data.drop(self._high, axis=1)
        elif self._drop == 'low':
            table_data = table_data.drop(self._low, axis=1)

        return table_data

    def reverse_transform(self, table_data):
        """Reverse transform the table data.

        The transformation is reversed by computing an exponential of the given
        value, converting it to the original dtype, subtracting 1 and finally
        clipping the value to 0 on the low end to ensure the value is positive.

        Finally, the obtained value is added to the ``low`` column to get the final
        ``high`` value.

        Args:
            table_data (pandas.DataFrame):
                Table data.

        Returns:
            pandas.DataFrame:
                Transformed data.
        """
        table_data = table_data.copy()
        diff = (np.exp(table_data[self._diff_column]).round() - 1).clip(0)
        if self._is_datetime:
            diff = pd.to_timedelta(diff)

        high = self._get_high_value(table_data)
        low = self._get_low_value(table_data)

        if self._drop == 'high':
            table_data[self._high] = (low + diff).astype(self._dtype)
        elif self._drop == 'low':
            table_data[self._low] = (high - diff).astype(self._dtype)
        else:
            invalid = ~self.is_valid(table_data)
            if not self._high_is_scalar and not self._low_is_scalar:
                new_values = low.loc[invalid] + diff.loc[invalid]
            elif self._high_is_scalar:
                new_values = high - diff.loc[invalid]
            else:
                new_values = low + diff.loc[invalid]

            table_data[self._column_to_reconstruct].loc[invalid] = new_values.astype(self._dtype)

        table_data = table_data.drop(self._diff_column, axis=1)

        return table_data


class Positive(GreaterThan):
    """Ensure that the ``high`` column is always positive.

    The transformation strategy works by creating a column with the
    difference between ``high`` and 0 value and then computing back the ``high``
    value by adding the difference to 0 when reversing the transformation.

    Args:
        high (str or int):
            Either the name of the column that contains the high value,
            or a scalar that is the high value.
        strict (bool):
            Whether the comparison of the values should be strict ``>=`` or
            not ``>`` when comparing them. Currently, this is only respected
            if ``reject_sampling`` or ``all`` handling strategies are used.
        handling_strategy (str):
            How this Constraint should be handled, which can be ``transform``
            or ``reject_sampling``. Defaults to ``transform``.
        drop (str):
            Which column to drop during transformation. Can be ``'high'``
            or ``None``.
    """

    def __init__(self, high, strict=False, handling_strategy='transform',
                 fit_columns_model=True, drop=None):
        super().__init__(handling_strategy=handling_strategy,
                         fit_columns_model=fit_columns_model,
                         high=high, low=0, high_is_scalar=False,
                         low_is_scalar=True, drop=drop, strict=strict)


class Negative(GreaterThan):
    """Ensure that the ``low`` column is always negative.

    The transformation strategy works by creating a column with the
    difference between ``low`` and 0 and then computing back the ``low``
    value by subtracting the difference from 0 when reversing the transformation.

    Args:
        high (str or int):
            Either the name of the column that contains the high value,
            or a scalar that is the high value.
        strict (bool):
            Whether the comparison of the values should be strict ``>=`` or
            not ``>`` when comparing them. Currently, this is only respected
            if ``reject_sampling`` or ``all`` handling strategies are used.
        handling_strategy (str):
            How this Constraint should be handled, which can be ``transform``
            or ``reject_sampling``. Defaults to ``transform``.
        drop (str):
            Which column to drop during transformation. Can be ``'low'``
            or ``None``.
    """

    def __init__(self, low, strict=False, handling_strategy='transform',
                 fit_columns_model=True, drop=None):
        super().__init__(handling_strategy=handling_strategy,
                         fit_columns_model=fit_columns_model,
                         high=0, low=low, high_is_scalar=True,
                         low_is_scalar=False, drop=drop, strict=strict)


class ColumnFormula(Constraint):
    """Compute a column based on applying a formula on the others.

    This contraint accepts as input a simple function and a column name.
    During the transformation phase the column is simply dropped.
    During the reverse transformation, the column is re-generated by
    applying the whole table to the given function.

    Args:
        column (str):
            Name of the column to compute applying the formula.
        formula (callable):
            Function to use for the computation.
        handling_strategy (str):
            How this Constraint should be handled, which can be ``transform``
            or ``reject_sampling``. Defaults to ``transform``.
    """

    def __init__(self, column, formula, handling_strategy='transform'):
        self._column = column
        self._formula = import_object(formula)
        super().__init__(handling_strategy, fit_columns_model=False)

    def is_valid(self, table_data):
        """Say whether the data fulfills the formula.

        Args:
            table_data (pandas.DataFrame):
                Table data.

        Returns:
            pandas.Series:
                Whether each row is valid.
        """
        computed = self._formula(table_data)
        return table_data[self._column] == computed

    def transform(self, table_data):
        """Transform the table data.

        The transformation consist on simply dropping the indicated column from the
        table to prevent it from being modeled.

        Args:
            table_data (pandas.DataFrame):
                Table data.

        Returns:
            pandas.DataFrame:
                Transformed data.
        """
        table_data = table_data.copy()
        del table_data[self._column]

        return table_data

    def reverse_transform(self, table_data):
        """Reverse transform the table data.

        The transformation is reversed by applying the given formula function
        to the complete table and storing the result in the indicated column.

        Args:
            table_data (pandas.DataFrame):
                Table data.

        Returns:
            pandas.DataFrame:
                Transformed data.
        """
        table_data = table_data.copy()
        table_data[self._column] = self._formula(table_data)

        return table_data


<<<<<<< HEAD
class OneHotEncoding(Constraint):
    """Ensure the appropriate columns are one hot encoded.

    This constraint allows the user to specify a list of columns where each row
    is a one hot vector. During the reverse transform, the output of the model
    is transformed so that the column with the largest value is set to 1 while
    all other columns are set to 0.

    Args:
        columns (list[str]):
            Names of the columns containing one hot rows.
        handling_strategy (str):
            How this Constraint should be handled, which can be ``transform``
            or ``reject_sampling`` (not recommended). Defaults to ``transform``.
    """

    def __init__(self, columns, handling_strategy='transform'):
        self._columns = columns
        self.constraint_columns = tuple(columns)
        super().__init__(handling_strategy, fit_columns_model=True)

    def _sample_constraint_columns(self, table_data):
        """Handle constraint columns when conditioning.

        When handling a set of one-hot columns, a subset of columns may be provided
        to condition on. To handle this, this function does the following:

        1. If the user specifies that a particular column must be 1,
           then all other columns must be 0.

        2. If the user specifies that one or more columns must be 0, then
           we need to sample the other columns and select the highest value
           and enforce the one-hot constraint.

        3. If the user specifies something invalid, we need to raise an error.

        Args:
            table_data (pandas.DataFrame):
                Table data containing the conditions.

        Returns:
            pandas.DataFrame:
                Table data with the constraint columns filled in.

        Raise:
            `ValueError` if the conditions are invalid.
        """
        table_data = table_data.copy()

        condition_columns = [col for col in self._columns if col in table_data.columns]
        if not table_data[condition_columns].isin([0.0, 1.0]).all(axis=1).all():
            raise ValueError('Condition values must be ones or zeros.')

        if (table_data[condition_columns].sum(axis=1) > 1.0).any():
            raise ValueError('Each row of a condition can only contain one number one.')

        has_one = table_data[condition_columns].sum(axis=1) == 1.0
        if (~has_one).sum() > 0:
            sub_table_data = table_data.loc[~has_one, condition_columns]

            if len(condition_columns) == len(self._columns) - 1:
                proposed_table_data = sub_table_data.copy()
                for column in self._columns:
                    if column not in condition_columns:
                        proposed_table_data[column] = 1.0

            else:
                proposed_table_data = self._columns_model.sample(
                    num_rows=sub_table_data[condition_columns].shape[0],
                    conditions=sub_table_data[condition_columns].iloc[0].to_dict()
                )

            for column in self._columns:
                if column not in condition_columns:
                    sub_table_data[column] = proposed_table_data[column].values
                else:
                    sub_table_data[column] = float('-inf')

            table_data.loc[~has_one, self._columns] = self.reverse_transform(sub_table_data)

        if has_one.sum() > 0:
            for column in self._columns:
                if column not in condition_columns:
                    table_data.loc[has_one, column] = 0

        return table_data

    def is_valid(self, table_data):
        """Check whether the data satisfies the one-hot constraint.
=======
class Between(Constraint):
    """Ensure that the ``constraint_column`` is always between ``high`` and ``low``.

    The transformation strategy works by replacing the ``constraint_column`` with a
    scaled version and then applying a logit function. The reverse transform
    applies a sigmoid to the data and then scales it back to the original space.

    Args:
        constraint_column (str):
            Name of the column to which the constraint will be applied.
        low (float or str):
            If float, lower bound on the values of the ``constraint_column``.
            If string, name of the column which will be the lower bound.
        high (float or str):
            If float, upper bound on the values of the ``constraint_column``.
            If string, name of the column which will be the upper bound.
        strict (bool):
            Whether the comparison of the values should be strict ``>=`` or
            not ``>`` when comparing them. Currently, this is only respected
            if ``reject_sampling`` or ``all`` handling strategies are used.
        handling_strategy (str):
            How this Constraint should be handled, which can be ``transform``
            or ``reject_sampling``. Defaults to ``transform``.
        high_is_scalar(bool or None):
            Whether or not the value for high is a scalar or a column name.
            If ``None``, this will be determined during the ``fit`` method
            by checking if the value provided is a column name.
        low_is_scalar(bool or None):
            Whether or not the value for low is a scalar or a column name.
            If ``None``, this will be determined during the ``fit`` method
            by checking if the value provided is a column name.
    """

    _transformed_column = None

    def __init__(self, column, low, high, strict=False, handling_strategy='transform',
                 fit_columns_model=True, high_is_scalar=None, low_is_scalar=None):
        self.constraint_column = column
        self._low = low
        self._high = high
        self._strict = strict
        self._high_is_scalar = high_is_scalar
        self._low_is_scalar = low_is_scalar
        self._lt = operator.lt if strict else operator.le
        super().__init__(handling_strategy=handling_strategy,
                         fit_columns_model=fit_columns_model)

    def _get_low_value(self, table_data):
        """Return the appropriate lower bound.

        Returns the lower bound either as a column or a scalar, depending on the
        value of ``self._low_is_scalar``. If the lower bound column doesn't exist, returns
        ``None`` instead.

        Args:
            table_data (pandas.DataFrame):
                The Table data.

        Returns:
            pandas.DataFrame, float or None:
                Either the lower bound or None if the column doesn't exist.
        """
        if self._low_is_scalar:
            return self._low
        elif self._low in table_data.columns:
            return table_data[self._low]

        return None

    def _get_high_value(self, table_data):
        """Return the appropriate upper bound.

        Returns the upper bound either as a column or a scalar, depending on the
        value of ``self._high_is_scalar``. If the upper bound column doesn't exist, returns
        ``None`` instead.

        Args:
            table_data (pandas.DataFrame):
                The Table data.

        Returns:
            pandas.DataFrame, float or None:
                Either the upper bound or None if the column doesn't exist.
        """
        if self._high_is_scalar:
            return self._high
        elif self._high in table_data.columns:
            return table_data[self._high]

        return None

    def _get_diff_column_name(self, table_data):
        token = '#'
        components = list(map(str, [self.constraint_column, self._low, self._high]))
        while token.join(components) in table_data.columns:
            token += '#'

        return token.join(components)

    def _fit(self, table_data):
        if self._high_is_scalar is None:
            self._high_is_scalar = self._high not in table_data.columns
        if self._low_is_scalar is None:
            self._low_is_scalar = self._low not in table_data.columns

        self._transformed_column = self._get_diff_column_name(table_data)

    def is_valid(self, table_data):
        """Say whether the ``constraint_column`` is between the ``low`` and ``high`` values.

        Args:
            table_data (pandas.DataFrame):
                Table data.

        Returns:
            pandas.Series:
                Whether each row is valid.
        """
        satisfy_low_bound = self._lt(
            self._get_low_value(table_data), table_data[self.constraint_column]
        )
        satisfy_high_bound = self._lt(
            table_data[self.constraint_column], self._get_high_value(table_data)
        )

        return satisfy_low_bound & satisfy_high_bound

    def transform(self, table_data):
        """Transform the table data.

        The transformation consists of scaling the ``constraint_column``
        (``(column-low)/(high-low) * cnt + small_cnt``) and then applying
        a logit function to the scaled version of the column.

        Args:
            table_data (pandas.DataFrame):
                Table data.

        Returns:
            pandas.DataFrame:
                Transformed data.
        """
        table_data = table_data.copy()
        low = self._get_low_value(table_data)
        high = self._get_high_value(table_data)

        data = (table_data[self.constraint_column] - low) / (high - low)
        data = data * 0.95 + 0.025
        data = np.log(data / (1.0 - data))

        table_data[self._transformed_column] = data
        table_data = table_data.drop(self.constraint_column, axis=1)

        return table_data

    def reverse_transform(self, table_data):
        """Reverse transform the table data.

        The reverse transform consists of applying a sigmoid to the transformed
        ``constraint_column`` and then scaling it back to the original space
        ( ``(column - cnt) * (high - low) / cnt + low`` ).

        Args:
            table_data (pandas.DataFrame):
                Table data.

        Returns:
            pandas.DataFrame:
                Transformed data.
        """
        table_data = table_data.copy()
        low = self._get_low_value(table_data)
        high = self._get_high_value(table_data)
        data = table_data[self._transformed_column]

        data = 1 / (1 + np.exp(-data))
        data = (data - 0.025) / 0.95
        data = data * (high - low) + low
        data = data.clip(low, high)

        table_data[self.constraint_column] = data
        table_data = table_data.drop(self._transformed_column, axis=1)

        return table_data


class Rounding(Constraint):
    """Round a column based on the specified number of digits.

    Args:
        columns (str or list[str]):
            Name of the column(s) to round.
        digits (int):
            How much to round each column. All columns will be rounded to this
            number of digits.
        handling_strategy (str):
            How this Constraint should be handled, which can be ``transform``
            or ``reject_sampling``. Defaults to ``transform``.
        tolerance (int):
            When reject sampling, the sample data must be within this distance
            of the desired rounded values.
    """

    def __init__(self, columns, digits, handling_strategy='transform', tolerance=None):
        if digits > 15:
            raise ValueError('The value of digits cannot exceed 15')

        if tolerance is not None and tolerance >= 10**(-1 * digits):
            raise ValueError('Tolerance must be less than the rounding level')

        if isinstance(columns, str):
            self._columns = [columns]
        else:
            self._columns = columns

        self._digits = digits
        self._round_config = {column: self._digits for column in self._columns}
        self._tolerance = tolerance if tolerance else 10**(-1 * (digits + 1))
        super().__init__(handling_strategy=handling_strategy, fit_columns_model=False)

    def is_valid(self, table_data):
        """Determine if the data satisfies the rounding constraint.
>>>>>>> c4c6d731

        Args:
            table_data (pandas.DataFrame):
                Table data.

        Returns:
            pandas.Series:
                Whether each row is valid.
        """
<<<<<<< HEAD
        one_hot_data = table_data[self._columns]

        sum_one = one_hot_data.sum(axis=1) == 1.0
        max_one = one_hot_data.max(axis=1) == 1.0
        min_zero = one_hot_data.min(axis=1) == 0.0

        return sum_one & max_one & min_zero
=======
        columns = table_data[self._columns]
        rounded = columns.round(self._digits)
        valid = (columns - rounded).abs() <= self._tolerance

        return valid.all(1)
>>>>>>> c4c6d731

    def reverse_transform(self, table_data):
        """Reverse transform the table data.

<<<<<<< HEAD
        Set the column with the largest value to one, set all other columns to zero.
=======
        Round the columns to the desired digits.
>>>>>>> c4c6d731

        Args:
            table_data (pandas.DataFrame):
                Table data.

        Returns:
            pandas.DataFrame:
                Transformed data.
        """
<<<<<<< HEAD
        table_data = table_data.copy()

        one_hot_data = table_data[self._columns]
        transformed_data = np.zeros_like(one_hot_data.values)
        transformed_data[np.arange(len(one_hot_data)), np.argmax(one_hot_data.values, axis=1)] = 1
        table_data[self._columns] = transformed_data

        return table_data
=======
        return table_data.round(self._round_config)
>>>>>>> c4c6d731
<|MERGE_RESOLUTION|>--- conflicted
+++ resolved
@@ -15,12 +15,9 @@
       the value in another column.
     * ColumnFormula: Compute the value of a column based on applying a formula
       on the other columns of the table.
-<<<<<<< HEAD
-    * OneHotEncoding: Ensure the rows of the specified columns are one hot encoded.
-=======
     * Between: Ensure that the value in one column is always between the values
       of two other columns/scalars.
->>>>>>> c4c6d731
+    * OneHotEncoding: Ensure the rows of the specified columns are one hot encoded.
 """
 
 import operator
@@ -546,97 +543,6 @@
         return table_data
 
 
-<<<<<<< HEAD
-class OneHotEncoding(Constraint):
-    """Ensure the appropriate columns are one hot encoded.
-
-    This constraint allows the user to specify a list of columns where each row
-    is a one hot vector. During the reverse transform, the output of the model
-    is transformed so that the column with the largest value is set to 1 while
-    all other columns are set to 0.
-
-    Args:
-        columns (list[str]):
-            Names of the columns containing one hot rows.
-        handling_strategy (str):
-            How this Constraint should be handled, which can be ``transform``
-            or ``reject_sampling`` (not recommended). Defaults to ``transform``.
-    """
-
-    def __init__(self, columns, handling_strategy='transform'):
-        self._columns = columns
-        self.constraint_columns = tuple(columns)
-        super().__init__(handling_strategy, fit_columns_model=True)
-
-    def _sample_constraint_columns(self, table_data):
-        """Handle constraint columns when conditioning.
-
-        When handling a set of one-hot columns, a subset of columns may be provided
-        to condition on. To handle this, this function does the following:
-
-        1. If the user specifies that a particular column must be 1,
-           then all other columns must be 0.
-
-        2. If the user specifies that one or more columns must be 0, then
-           we need to sample the other columns and select the highest value
-           and enforce the one-hot constraint.
-
-        3. If the user specifies something invalid, we need to raise an error.
-
-        Args:
-            table_data (pandas.DataFrame):
-                Table data containing the conditions.
-
-        Returns:
-            pandas.DataFrame:
-                Table data with the constraint columns filled in.
-
-        Raise:
-            `ValueError` if the conditions are invalid.
-        """
-        table_data = table_data.copy()
-
-        condition_columns = [col for col in self._columns if col in table_data.columns]
-        if not table_data[condition_columns].isin([0.0, 1.0]).all(axis=1).all():
-            raise ValueError('Condition values must be ones or zeros.')
-
-        if (table_data[condition_columns].sum(axis=1) > 1.0).any():
-            raise ValueError('Each row of a condition can only contain one number one.')
-
-        has_one = table_data[condition_columns].sum(axis=1) == 1.0
-        if (~has_one).sum() > 0:
-            sub_table_data = table_data.loc[~has_one, condition_columns]
-
-            if len(condition_columns) == len(self._columns) - 1:
-                proposed_table_data = sub_table_data.copy()
-                for column in self._columns:
-                    if column not in condition_columns:
-                        proposed_table_data[column] = 1.0
-
-            else:
-                proposed_table_data = self._columns_model.sample(
-                    num_rows=sub_table_data[condition_columns].shape[0],
-                    conditions=sub_table_data[condition_columns].iloc[0].to_dict()
-                )
-
-            for column in self._columns:
-                if column not in condition_columns:
-                    sub_table_data[column] = proposed_table_data[column].values
-                else:
-                    sub_table_data[column] = float('-inf')
-
-            table_data.loc[~has_one, self._columns] = self.reverse_transform(sub_table_data)
-
-        if has_one.sum() > 0:
-            for column in self._columns:
-                if column not in condition_columns:
-                    table_data.loc[has_one, column] = 0
-
-        return table_data
-
-    def is_valid(self, table_data):
-        """Check whether the data satisfies the one-hot constraint.
-=======
 class Between(Constraint):
     """Ensure that the ``constraint_column`` is always between ``high`` and ``low``.
 
@@ -859,7 +765,6 @@
 
     def is_valid(self, table_data):
         """Determine if the data satisfies the rounding constraint.
->>>>>>> c4c6d731
 
         Args:
             table_data (pandas.DataFrame):
@@ -869,7 +774,124 @@
             pandas.Series:
                 Whether each row is valid.
         """
-<<<<<<< HEAD
+        columns = table_data[self._columns]
+        rounded = columns.round(self._digits)
+        valid = (columns - rounded).abs() <= self._tolerance
+
+        return valid.all(1)
+
+    def reverse_transform(self, table_data):
+        """Reverse transform the table data.
+
+        Round the columns to the desired digits.
+
+        Args:
+            table_data (pandas.DataFrame):
+                Table data.
+
+        Returns:
+            pandas.DataFrame:
+                Transformed data.
+        """
+        return table_data.round(self._round_config)
+
+
+class OneHotEncoding(Constraint):
+    """Ensure the appropriate columns are one hot encoded.
+
+    This constraint allows the user to specify a list of columns where each row
+    is a one hot vector. During the reverse transform, the output of the model
+    is transformed so that the column with the largest value is set to 1 while
+    all other columns are set to 0.
+
+    Args:
+        columns (list[str]):
+            Names of the columns containing one hot rows.
+        handling_strategy (str):
+            How this Constraint should be handled, which can be ``transform``
+            or ``reject_sampling`` (not recommended). Defaults to ``transform``.
+    """
+
+    def __init__(self, columns, handling_strategy='transform'):
+        self._columns = columns
+        self.constraint_columns = tuple(columns)
+        super().__init__(handling_strategy, fit_columns_model=True)
+
+    def _sample_constraint_columns(self, table_data):
+        """Handle constraint columns when conditioning.
+
+        When handling a set of one-hot columns, a subset of columns may be provided
+        to condition on. To handle this, this function does the following:
+
+        1. If the user specifies that a particular column must be 1,
+           then all other columns must be 0.
+        2. If the user specifies that one or more columns must be 0, then
+           we need to sample the other columns and select the highest value
+           and enforce the one-hot constraint.
+        3. If the user specifies something invalid, we need to raise an error.
+
+        Args:
+            table_data (pandas.DataFrame):
+                Table data containing the conditions.
+
+        Returns:
+            pandas.DataFrame:
+                Table data with the constraint columns filled in.
+
+        Raise:
+            ``ValueError`` if the conditions are invalid.
+        """
+        table_data = table_data.copy()
+
+        condition_columns = [col for col in self._columns if col in table_data.columns]
+        if not table_data[condition_columns].isin([0.0, 1.0]).all(axis=1).all():
+            raise ValueError('Condition values must be ones or zeros.')
+
+        if (table_data[condition_columns].sum(axis=1) > 1.0).any():
+            raise ValueError('Each row of a condition can only contain one number one.')
+
+        has_one = table_data[condition_columns].sum(axis=1) == 1.0
+        if (~has_one).sum() > 0:
+            sub_table_data = table_data.loc[~has_one, condition_columns]
+
+            if len(condition_columns) == len(self._columns) - 1:
+                proposed_table_data = sub_table_data.copy()
+                for column in self._columns:
+                    if column not in condition_columns:
+                        proposed_table_data[column] = 1.0
+
+            else:
+                proposed_table_data = self._columns_model.sample(
+                    num_rows=sub_table_data[condition_columns].shape[0],
+                    conditions=sub_table_data[condition_columns].iloc[0].to_dict()
+                )
+
+            for column in self._columns:
+                if column not in condition_columns:
+                    sub_table_data[column] = proposed_table_data[column].values
+                else:
+                    sub_table_data[column] = float('-inf')
+
+            table_data.loc[~has_one, self._columns] = self.reverse_transform(sub_table_data)
+
+        if has_one.sum() > 0:
+            for column in self._columns:
+                if column not in condition_columns:
+                    table_data.loc[has_one, column] = 0
+
+        return table_data
+
+    def is_valid(self, table_data):
+        """Check whether the data satisfies the one-hot constraint.
+
+        Args:
+            table_data (pandas.DataFrame):
+                Table data.
+
+        Returns:
+            pandas.Series:
+                Whether each row is valid.
+        """
         one_hot_data = table_data[self._columns]
 
         sum_one = one_hot_data.sum(axis=1) == 1.0
@@ -877,22 +899,11 @@
         min_zero = one_hot_data.min(axis=1) == 0.0
 
         return sum_one & max_one & min_zero
-=======
-        columns = table_data[self._columns]
-        rounded = columns.round(self._digits)
-        valid = (columns - rounded).abs() <= self._tolerance
-
-        return valid.all(1)
->>>>>>> c4c6d731
 
     def reverse_transform(self, table_data):
         """Reverse transform the table data.
 
-<<<<<<< HEAD
         Set the column with the largest value to one, set all other columns to zero.
-=======
-        Round the columns to the desired digits.
->>>>>>> c4c6d731
 
         Args:
             table_data (pandas.DataFrame):
@@ -902,7 +913,6 @@
             pandas.DataFrame:
                 Transformed data.
         """
-<<<<<<< HEAD
         table_data = table_data.copy()
 
         one_hot_data = table_data[self._columns]
@@ -910,7 +920,4 @@
         transformed_data[np.arange(len(one_hot_data)), np.argmax(one_hot_data.values, axis=1)] = 1
         table_data[self._columns] = transformed_data
 
-        return table_data
-=======
-        return table_data.round(self._round_config)
->>>>>>> c4c6d731
+        return table_data