"""Functions to load demo datasets."""

import io
import logging
import os
import urllib.request
from datetime import datetime, timedelta
from zipfile import ZipFile

import numpy as np
import pandas as pd
import scipy as sp
from faker import Faker

from sdv.metadata import Metadata, Table

LOGGER = logging.getLogger(__name__)


DEMO_METADATA = {
    'tables': {
        'users': {
            'primary_key': 'user_id',
            'fields': {
                'user_id': {
                    'type': 'id',
                    'subtype': 'integer'
                },
                'country': {
                    'type': 'categorical'
                },
                'gender': {
                    'type': 'categorical'
                },
                'age': {
                    'type': 'numerical',
                    'subtype': 'integer'
                }
            }
        },
        'sessions': {
            'primary_key': 'session_id',
            'fields': {
                'session_id': {
                    'type': 'id',
                    'subtype': 'integer'
                },
                'user_id': {
                    'ref': {
                        'field': 'user_id',
                        'table': 'users'
                    },
                    'type': 'id',
                    'subtype': 'integer'
                },
                'device': {
                    'type': 'categorical'
                },
                'os': {
                    'type': 'categorical'
                },
                'minutes': {
                    'type': 'numerical',
                    'subtype': 'integer'
                }
            }
        },
        'transactions': {
            'primary_key': 'transaction_id',
            'fields': {
                'transaction_id': {
                    'type': 'id',
                    'subtype': 'integer'
                },
                'session_id': {
                    'ref': {
                        'field': 'session_id',
                        'table': 'sessions'
                    },
                    'type': 'id',
                    'subtype': 'integer'
                },
                'timestamp': {
                    'type': 'datetime',
                    'format': '%Y-%m-%dT%H:%M'
                },
                'amount': {
                    'type': 'numerical',
                    'subtype': 'float'
                },
                'cancelled': {
                    'type': 'boolean'
                }
            }
        }
    }
}


DATA_PATH = os.path.join(os.path.dirname(__file__), 'data')
DATA_URL = 'https://sdv-datasets.s3.amazonaws.com/{}.zip'
DATASETS_URL = 'https://sdv-datasets.s3.amazonaws.com/datasets.csv'


def _dtypes64(table):
    for name, column in table.items():
        if column.dtype == np.int32:
            table[name] = column.astype('int64')
        elif column.dtype == np.float32:
            table[name] = column.astype('float64')

    return table


def _download(dataset_name, data_path):
    url = DATA_URL.format(dataset_name)

    LOGGER.info('Downloading dataset {} from {}'.format(dataset_name, url))
    response = urllib.request.urlopen(url)
    bytes_io = io.BytesIO(response.read())

    LOGGER.info('Extracting dataset into {}'.format(data_path))
    with ZipFile(bytes_io) as zf:
        zf.extractall(data_path)


def _get_dataset_path(dataset_name, data_path):
    if not os.path.exists(data_path):
        os.makedirs(data_path)

    if not os.path.exists(os.path.join(data_path, dataset_name)):
        _download(dataset_name, data_path)

    return os.path.join(data_path, dataset_name)


def _load_relational_dummy():
    users = pd.DataFrame({
        'user_id': [0, 1, 2, 3, 4, 5, 6, 7, 8, 9],
        'country': ['US', 'UK', 'ES', 'UK', 'US', 'DE', 'BG', 'ES', 'FR', 'UK'],
        'gender': ['M', 'F', None, 'M', 'F', 'M', 'F', None, 'F', None],
        'age': [34, 23, 44, 22, 54, 57, 45, 41, 23, 30]
    })
    sessions = pd.DataFrame({
        'session_id': [0, 1, 2, 3, 4, 5, 6, 7, 8, 9],
        'user_id': [0, 1, 1, 2, 4, 5, 6, 6, 6, 8],
        'device': ['mobile', 'tablet', 'tablet', 'mobile', 'mobile',
                   'mobile', 'mobile', 'tablet', 'mobile', 'tablet'],
        'os': ['android', 'ios', 'android', 'android', 'ios',
               'android', 'ios', 'ios', 'ios', 'ios'],
        'minutes': [23, 12, 8, 13, 9, 32, 7, 21, 29, 34],
    })
    transactions = pd.DataFrame({
        'transaction_id': [0, 1, 2, 3, 4, 5, 6, 7, 8, 9],
        'session_id': [0, 0, 1, 3, 5, 5, 7, 8, 9, 9],
        'timestamp': ['2019-01-01T12:34:32', '2019-01-01T12:42:21', '2019-01-07T17:23:11',
                      '2019-01-10T11:08:57', '2019-01-10T21:54:08', '2019-01-11T11:21:20',
                      '2019-01-22T14:44:10', '2019-01-23T10:14:09', '2019-01-27T16:09:17',
                      '2019-01-29T12:10:48'],
        'amount': [100.0, 55.3, 79.5, 112.1, 110.0, 76.3, 89.5, 132.1, 68.0, 99.9],
        'cancelled': [False, False, False, True, True, False, False, True, False, False],
    })
    transactions['timestamp'] = pd.to_datetime(transactions['timestamp'])

    tables = {
        'users': _dtypes64(users),
        'sessions': _dtypes64(sessions),
        'transactions': _dtypes64(transactions),
    }

    return Metadata(DEMO_METADATA), tables


def sample_relational_demo(size=30):
    """Sample demo data with the indicate number of rows in the parent table."""
    # Users
    faker = Faker()
    countries = [faker.country_code() for _ in range(5)]
    country = np.random.choice(countries, size=size)
    gender = np.random.choice(['F', 'M', None], p=[0.5, 0.4, 0.1], size=size)
    age = (
        sp.stats.truncnorm.rvs(-1.2, 1.5, loc=30, scale=10, size=size).astype(int)
        + 3 * (gender == 'M')
        + 3 * (country == countries[0]).astype(int)
    )
    num_sessions = (
        sp.stats.gamma.rvs(1, loc=0, scale=2, size=size)
        * (0.8 + 0.2 * (gender == 'F'))
    ).round().astype(int)

    users = pd.DataFrame({
        'country': country,
        'gender': gender,
        'age': age,
        'num_sessions': num_sessions
    })
    users.index.name = 'user_id'

    # Sessions
    sessions = pd.DataFrame()
    for user_id, user in users.iterrows():
        device_weights = [0.1, 0.4, 0.5] if user.gender == 'M' else [0.3, 0.4, 0.3]
        devices = np.random.choice(
            ['mobile', 'tablet', 'pc'],
            size=user.num_sessions,
            p=device_weights
        )
        os = []
        pc_weights = [0.6, 0.3, 0.1] if user.age > 30 else [0.2, 0.4, 0.4]
        pc_os = np.random.choice(['windows', 'macos', 'linux'], p=pc_weights)
        phone_weights = [0.7, 0.3] if user.age > 30 else [0.9, 0.1]
        phone_os = np.random.choice(['android', 'ios'], p=phone_weights)
        for device in devices:
            os.append(pc_os if device == 'pc' else phone_os)

        minutes = (
            sp.stats.truncnorm.rvs(-3, 3, loc=30, scale=10, size=user.num_sessions)
            * (1 + 0.1 * (user.gender == 'M'))
            * (1 + user.age / 100)
            * (1 + 0.1 * (devices == 'pc'))
        )
        num_transactions = (minutes / 10) * (0.5 + (user.gender == 'F'))

        sessions = sessions.append(pd.DataFrame({
            'user_id': np.full(user.num_sessions, int(user_id)),
            'device': devices,
            'os': os,
            'minutes': minutes.round().astype(int),
            'num_transactions': num_transactions.round().astype(int),
        }), ignore_index=True)

    sessions.index.name = 'session_id'
    del users['num_sessions']

    # Transactions
    transactions = pd.DataFrame()
    for session_id, session in sessions.iterrows():
        size = session.num_transactions
        if size:
            amount_base = sp.stats.truncnorm.rvs(-2, 4, loc=100, scale=50, size=size)
            is_apple = session['os'] in ('ios', 'macos')
            amount_modif = np.random.random(size) * 100 * is_apple
            amount = amount_base / np.random.randint(1, size + 1) + amount_modif

            seconds = np.random.randint(3600 * 24 * 365)
            start = datetime(2019, 1, 1) + timedelta(seconds=seconds)

            timestamp = sorted([
                start + timedelta(seconds=int(seconds))
                for seconds in np.random.randint(60 * session.minutes, size=size)
            ])
            cancelled = np.random.random(size=size) < (1 / (size * 2))
            transactions = transactions.append(pd.DataFrame({
                'session_id': np.full(session.num_transactions, int(session_id)),
                'timestamp': timestamp,
                'amount': amount.round(2),
                'cancelled': cancelled,
            }), ignore_index=True)

    transactions.index.name = 'transaction_id'
    del sessions['num_transactions']

    tables = {
        'users': _dtypes64(users.reset_index()),
        'sessions': _dtypes64(sessions.reset_index()),
        'transactions': _dtypes64(transactions.reset_index()),
    }
    return Metadata(DEMO_METADATA), tables


def _load_demo_dataset(dataset_name, data_path):
    dataset_path = _get_dataset_path(dataset_name, data_path)
    meta = Metadata(metadata=os.path.join(dataset_path, 'metadata.json'))
    tables = {
        name: _dtypes64(table)
        for name, table in meta.load_tables().items()
    }
    return meta, tables


def load_demo(dataset_name=None, data_path=DATA_PATH, metadata=False):
    """Load relational demo data.

    If a dataset name is given, it is downloaded from the sdv-datasets S3 bucket.
    Otherwise, a toy dataset with three simple tables is loaded:

        * users: user data including country, gender and age.
        * sessions: sessions data with a foreign key to user.
        * transactions: transactions data with a foreign key to sessions.

    If ``metadata`` is ``True``, the output will be a tuple with a ``Metadata``
    instance for the dataset and a ``tables`` dict that contains the tables loaded
    as ``pandas.DataFrames``.
    If ``metadata`` is ``False``, only the ``tables`` are returned.

    Args:
        dataset_name (str):
            Dataset name to be downloaded, if ``None`` use default demo data. Defaults to ``None``.
        data_path (str):
            Data path to save the dataset files, only used if dataset_name is provided.
            Defaults to ``DATA_PATH``.
        metadata (bool):
            If ``True`` return Metadata object. Defaults to ``False``.

    Returns:
        dict or tuple:
            If ``metadata`` is ``False`` return a ``dict`` with the tables data.
            If ``metadata`` is ``True`` return a ``tuple`` with Metadata and tables data.
    """
    if dataset_name:
        meta, tables = _load_demo_dataset(dataset_name, data_path)
    else:
        meta, tables = _load_relational_dummy()

    if metadata:
        return meta, tables

    return tables


def _load_tabular_dummy():
    """Load a dummy tabular demo dataframe."""
    age = np.random.randint(30, 50, 12)
    age_when_joined = age - np.random.randint(0, 10, 12)
    faker = Faker()
    names = [faker.name() for _ in range(12)]
    adresses = [faker.address() for _ in range(12)]
    salary = np.random.uniform(30000, 160000, 12).round(2)
    years_exp = np.random.randint(1, 6, 12)

    return pd.DataFrame({
        'company': ['Pear', 'Pear', 'Glasses', 'Glasses', 'Cheerper', 'Cheerper'] * 2,
        'department': ['Sales', 'Design', 'AI', 'Search Engine', 'BigData', 'Support'] * 2,
        'name': names,
        'address': adresses,
        'age': age,
        'age_when_joined': age_when_joined,
        'years_in_the_company': age - age_when_joined,
<<<<<<< HEAD
        'full_time': [1.0, 0.0, 1.0, 1.0, 0.0, 0.0] * 2,
        'part_time': [0.0, 0.0, 0.0, 0.0, 1.0, 1.0] * 2,
        'contractor': [0.0, 1.0, 0.0, 0.0, 0.0, 0.0] * 2,
        'salary': salary
=======
        'salary': salary,
        'prior_years_experience': years_exp
>>>>>>> c4c6d731
    })


def load_tabular_demo(dataset_name=None, table_name=None, data_path=DATA_PATH, metadata=False):
    """Load a tabular demo.

    If a dataset name is given, it is downloaded from the sdv-datasets S3 bucket.
    Otherwise, a toy dataset with a single table that contains data from a short fake
    collection of employees.

    If ``metadata`` is ``True``, the output will be a tuple with a ``Metadata``
    instance for the dataset and a ``pandas.DataFrame`` with the data from the table.
    If ``metadata`` is ``False``, only the ``pandas.DataFrame`` is returned.

    Args:
        dataset_name (str):
            Dataset name to be downloaded, if ``None`` use default demo data. Defaults to ``None``.
        table_name (str):
            If a table name is given, return this table from the indicated dataset.
            Otherwise, return the first one.
        data_path (str):
            Data path to save the dataset files, only used if dataset_name is provided.
            Defaults to ``DATA_PATH``.
        metadata (bool):
            If ``True`` also return a Table object. Defaults to ``False``.

    Returns:
        pandas.DataFrame or tuple:
            If ``metadata`` is ``False`` return a ``pandas.DataFrame`` with the tables data.
            If ``metadata`` is ``True`` return a ``tuple`` with a Table and the data.
    """
    if dataset_name:
        meta, tables = _load_demo_dataset(dataset_name, data_path)

        if table_name is None:
            table_name = meta.get_tables()[0]

        table = _dtypes64(tables[table_name])

        if metadata:
            return Table.from_dict(meta.get_table_meta(table_name)), table

        return table

    table = _dtypes64(_load_tabular_dummy())
    if metadata:
        table_meta = Table.from_dict({
            'fields': {
                'company': {'type': 'categorical'},
                'department': {'type': 'categorical'},
                'name': {'type': 'categorical'},
                'address': {'type': 'categorical'},
                'age': {'type': 'numerical', 'subtype': 'integer'},
                'age_when_joined': {'type': 'numerical', 'subtype': 'integer'},
                'years_in_the_company': {'type': 'numerical', 'subtype': 'integer'},
                'salary': {'type': 'numerical', 'subtype': 'float'},
                'prior_years_experience': {'type': 'numerical', 'subtype': 'integer'}
            },
            'constraints': [
                {
                    'constraint': 'UniqueCombinations',
                    'columns': ['company', 'department'],
                },
                {
                    'constraint': 'GreaterThan',
                    'low': 'age_when_joined',
                    'high': 'age'
                },
                {
                    'constraint': 'GreaterThan',
                    'low': 30000,
                    'high': 'salary'
                },
                {
                    'constraint': 'Positive',
                    'high': 'prior_years_experience'
                },
                {
                    'constraint': 'Rounding',
                    'columns': 'salary',
                    'digits': 2
                }
            ],
            'model_kwargs': {}
        })
        return table_meta, table

    return table


def load_timeseries_demo(dataset_name=None, table_name=None, metadata=False):
    """Load a timeseries demo.

    If a dataset name is given, it is downloaded from the sdv-datasets S3 bucket.
    Otherwise, a the NASDAQ100_2019 dataset is loaded.

    If ``metadata`` is ``True``, the output will be a tuple with a ``Metadata``
    instance for the dataset and a ``pandas.DataFrame`` with the data from the table.
    If ``metadata`` is ``False``, only the ``pandas.DataFrame`` is returned.

    Args:
        dataset_name (str):
            Dataset name to be downloaded, if ``None`` use default dataset. Defaults to ``None``.
        table_name (str):
            If a table name is given, return this table from the indicated dataset.
            Otherwise, return the first one.
        data_path (str):
            Data path to save the dataset files, only used if dataset_name is provided.
            Defaults to ``DATA_PATH``.
        metadata (bool):
            If ``True`` also return a Table object. Defaults to ``False``.

    Returns:
        pandas.DataFrame or tuple:
            If ``metadata`` is ``False`` return a ``pandas.DataFrame`` with the tables data.
            If ``metadata`` is ``True`` return a ``tuple`` with a Table and the data.
    """
    dataset_name = dataset_name or 'nasdaq100_2019'
    return load_tabular_demo(dataset_name, table_name, data_path=DATA_PATH, metadata=metadata)


def get_available_demos():
    """Get available demos and information about them.

    Returns:
        pandas.DataFrame:
            Table with the available demos.
    """
    return pd.read_csv(DATASETS_URL)<|MERGE_RESOLUTION|>--- conflicted
+++ resolved
@@ -336,15 +336,11 @@
         'age': age,
         'age_when_joined': age_when_joined,
         'years_in_the_company': age - age_when_joined,
-<<<<<<< HEAD
+        'salary': salary,
+        'prior_years_experience': years_exp,
         'full_time': [1.0, 0.0, 1.0, 1.0, 0.0, 0.0] * 2,
         'part_time': [0.0, 0.0, 0.0, 0.0, 1.0, 1.0] * 2,
-        'contractor': [0.0, 1.0, 0.0, 0.0, 0.0, 0.0] * 2,
-        'salary': salary
-=======
-        'salary': salary,
-        'prior_years_experience': years_exp
->>>>>>> c4c6d731
+        'contractor': [0.0, 1.0, 0.0, 0.0, 0.0, 0.0] * 2
     })
 
 
