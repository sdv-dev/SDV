"""Methods to compare the real and synthetic data for single-table."""

import pandas as pd
from sdmetrics import visualization
from sdmetrics.reports.single_table.diagnostic_report import DiagnosticReport
from sdmetrics.reports.single_table.quality_report import QualityReport

from sdv.errors import VisualizationUnavailableError
from sdv.metadata.metadata import Metadata


def evaluate_quality(real_data, synthetic_data, metadata, verbose=True):
    """Evaluate the quality of the synthetic data.

    Args:
        real_data (pd.DataFrame):
            The table containing the real data.
        synthetic_data (pd.DataFrame):
            The table containing the synthetic data.
        metadata (Metadata):
            The metadata object describing the real/synthetic data.
        verbose (bool):
            Whether or not to print report summary and progress.
            Defaults to True.

    Returns:
        QualityReport:
            Single table quality report object.
    """
    if isinstance(metadata, Metadata):
        metadata = metadata._convert_to_single_table()
    quality_report = QualityReport()
    if isinstance(metadata, Metadata):
        metadata = metadata._convert_to_single_table()

    quality_report.generate(real_data, synthetic_data, metadata.to_dict(), verbose)
    return quality_report


def run_diagnostic(real_data, synthetic_data, metadata, verbose=True):
    """Run diagnostic report for the synthetic data.

    Args:
        real_data (pd.DataFrame):
            The table containing the real data.
        synthetic_data (pd.DataFrame):
            The table containing the synthetic data.
        metadata (Metadata):
            The metadata object describing the real/synthetic data.
        verbose (bool):
            Whether or not to print report summary and progress.
            Defaults to True.

    Returns:
        DiagnosticReport:
            Single table diagnostic report object.
    """
    diagnostic_report = DiagnosticReport()
    if isinstance(metadata, Metadata):
        metadata = metadata._convert_to_single_table()

    diagnostic_report.generate(real_data, synthetic_data, metadata.to_dict(), verbose)
    return diagnostic_report


def get_column_plot(real_data, synthetic_data, metadata, column_name, plot_type=None):
    """Get a plot of the real and synthetic data for a given column.

    Args:
        real_data (pandas.DataFrame):
            The real table data.
        synthetic_data (pandas.DataFrame):
            The synthetic table data.
        metadata (Metadata):
            The table metadata.
        column_name (str):
            The name of the column.
        plot_type (str or None):
            The plot to be used. Can choose between ``distplot``, ``bar`` or ``None``. If ``None`
            select between ``distplot`` or ``bar`` depending on the data that the column contains,
            ``distplot`` for datetime and numerical values and ``bar`` for categorical.
            Defaults to ``None``.

    Returns:
        plotly.graph_objects._figure.Figure:
            1D marginal distribution plot (i.e. a histogram) of the columns.
    """
    if isinstance(metadata, Metadata):
        metadata = metadata._convert_to_single_table()
<<<<<<< HEAD
=======

>>>>>>> 68e6439e
    sdtype = metadata.columns.get(column_name)['sdtype']
    if plot_type is None:
        if sdtype in ['datetime', 'numerical']:
            plot_type = 'distplot'
        elif sdtype in ['categorical', 'boolean']:
            plot_type = 'bar'

        else:
            raise VisualizationUnavailableError(
                f"The column '{column_name}' has sdtype '{sdtype}', which does not have a "
                'supported visualization. To visualize this data anyways, please add a '
                "'plot_type'."
            )

    if sdtype == 'datetime':
        datetime_format = metadata.columns.get(column_name).get('datetime_format')
        real_data = pd.DataFrame({
            column_name: pd.to_datetime(real_data[column_name], format=datetime_format)
        })
        synthetic_data = pd.DataFrame({
            column_name: pd.to_datetime(synthetic_data[column_name], format=datetime_format)
        })

    return visualization.get_column_plot(
        real_data, synthetic_data, column_name, plot_type=plot_type
    )


def get_column_pair_plot(
    real_data, synthetic_data, metadata, column_names, plot_type=None, sample_size=None
):
    """Get a plot of the real and synthetic data for a given column pair.

    Args:
        real_data (pandas.DataFrame):
            The real table data.
        synthetic_column (pandas.Dataframe):
            The synthetic table data.
        metadata (Metadata):
            The table metadata.
        column_names (list[string]):
            The names of the two columns to plot.
        plot_type (str or None):
            The plot to be used. Can choose between ``box``, ``heatmap``, ``scatter`` or ``None``.
            If ``None` select between ``box``, ``heatmap`` or ``scatter`` depending on the data
            that the column contains, ``scatter`` used for datetime and numerical values,
            ``heatmap`` for categorical and ``box`` for a mix of both. Defaults to ``None``.
        sample_size (int or None):
            The number of samples to use for the plot. If ``None`` use the whole dataset.
            Defaults to ``None``.

    Returns:
        plotly.graph_objects._figure.Figure:
            2D bivariate distribution plot (i.e. a scatterplot) of the columns.
    """
    if isinstance(metadata, Metadata):
        metadata = metadata._convert_to_single_table()
<<<<<<< HEAD
=======

>>>>>>> 68e6439e
    real_data = real_data.copy()
    synthetic_data = synthetic_data.copy()
    if plot_type is None:
        plot_type = []
        for column_name in column_names:
            sdtype = metadata.columns.get(column_name)['sdtype']
            if sdtype in ['numerical', 'datetime']:
                plot_type.append('scatter')
            elif sdtype in ['categorical', 'boolean']:
                plot_type.append('heatmap')
            else:
                raise VisualizationUnavailableError(
                    f"The column '{column_name}' has sdtype '{sdtype}', which does not have a "
                    'supported visualization. To visualize this data anyways, please add a '
                    "'plot_type'."
                )

        if len(set(plot_type)) > 1:
            plot_type = 'box'
        else:
            plot_type = plot_type.pop()

    for column_name in column_names:
        sdtype = metadata.columns.get(column_name)['sdtype']
        if sdtype == 'datetime':
            datetime_format = metadata.columns.get(column_name).get('datetime_format')
            real_data[column_name] = pd.to_datetime(real_data[column_name], format=datetime_format)
            synthetic_data[column_name] = pd.to_datetime(
                synthetic_data[column_name], format=datetime_format
            )

    require_subsample = sample_size and sample_size < min(len(real_data), len(synthetic_data))
    if require_subsample:
        real_data = real_data.sample(n=sample_size)
        synthetic_data = synthetic_data.sample(n=sample_size)

    return visualization.get_column_pair_plot(real_data, synthetic_data, column_names, plot_type)<|MERGE_RESOLUTION|>--- conflicted
+++ resolved
@@ -87,10 +87,7 @@
     """
     if isinstance(metadata, Metadata):
         metadata = metadata._convert_to_single_table()
-<<<<<<< HEAD
-=======
 
->>>>>>> 68e6439e
     sdtype = metadata.columns.get(column_name)['sdtype']
     if plot_type is None:
         if sdtype in ['datetime', 'numerical']:
@@ -148,10 +145,7 @@
     """
     if isinstance(metadata, Metadata):
         metadata = metadata._convert_to_single_table()
-<<<<<<< HEAD
-=======
 
->>>>>>> 68e6439e
     real_data = real_data.copy()
     synthetic_data = synthetic_data.copy()
     if plot_type is None:
