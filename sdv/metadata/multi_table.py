"""Multi Table Metadata."""

import json
import logging
import warnings
from collections import defaultdict
from copy import deepcopy

from sdv.metadata.errors import InvalidMetadataError
from sdv.metadata.metadata_upgrader import convert_metadata
from sdv.metadata.single_table import SingleTableMetadata
from sdv.metadata.utils import read_json, validate_file_does_not_exist
from sdv.metadata.visualization import visualize_graph
from sdv.utils import cast_to_iterable

LOGGER = logging.getLogger(__name__)


class MultiTableMetadata:
    """Multi Table Metadata class."""

    METADATA_SPEC_VERSION = 'MULTI_TABLE_V1'

    def __init__(self):
        self._tables = {}
        self._relationships = []

    def _validate_missing_relationship_keys(self, parent_table_name, parent_primary_key,
                                            child_table_name, child_foreign_key):
        parent_table = self._tables.get(parent_table_name)
        child_table = self._tables.get(child_table_name)
        if parent_table._primary_key is None:
            raise InvalidMetadataError(
                f"The parent table '{parent_table_name}' does not have a primary key set. "
                "Please use 'set_primary_key' in order to set one."
            )

        missing_keys = set()
        parent_primary_key = cast_to_iterable(parent_primary_key)
        table_primary_keys = set(cast_to_iterable(parent_table._primary_key))
        for key in parent_primary_key:
            if key not in table_primary_keys:
                missing_keys.add(key)

        if missing_keys:
            raise InvalidMetadataError(
                f'Relationship between tables ({parent_table_name}, {child_table_name}) contains '
                f'an unknown primary key {missing_keys}.'
            )

        for key in set(cast_to_iterable(child_foreign_key)):
            if key not in child_table._columns:
                missing_keys.add(key)

        if missing_keys:
            raise InvalidMetadataError(
                f'Relationship between tables ({parent_table_name}, {child_table_name}) '
                f'contains an unknown foreign key {missing_keys}.'
            )

    @staticmethod
    def _validate_no_missing_tables_in_relationship(parent_table_name, child_table_name, tables):
        missing_table_names = {parent_table_name, child_table_name} - set(tables)
        if missing_table_names:
            if len(missing_table_names) == 1:
                raise InvalidMetadataError(
                    f'Relationship contains an unknown table {missing_table_names}.')
            else:
                raise InvalidMetadataError(
                    f'Relationship contains unknown tables {missing_table_names}.')

    @staticmethod
    def _validate_relationship_key_length(parent_table_name, parent_primary_key,
                                          child_table_name, child_foreign_key):
        pk_len = len(set(cast_to_iterable(parent_primary_key)))
        fk_len = len(set(cast_to_iterable(child_foreign_key)))
        if pk_len != fk_len:
            raise InvalidMetadataError(
                f"Relationship between tables ('{parent_table_name}', '{child_table_name}') is "
                f'invalid. Primary key has length {pk_len} but the foreign key has '
                f'length {fk_len}.'
            )

    def _validate_relationship_sdtypes(self, parent_table_name, parent_primary_key,
                                       child_table_name, child_foreign_key):
        parent_table_columns = self._tables.get(parent_table_name)._columns
        child_table_columns = self._tables.get(child_table_name)._columns
        parent_primary_key = cast_to_iterable(parent_primary_key)
        child_foreign_key = cast_to_iterable(child_foreign_key)
        for pk, fk in zip(parent_primary_key, child_foreign_key):
            if parent_table_columns[pk]['sdtype'] != child_table_columns[fk]['sdtype']:
                raise InvalidMetadataError(
                    f"Relationship between tables ('{parent_table_name}', '{child_table_name}') "
                    'is invalid. The primary and foreign key columns are not the same type.'
                )

    def _validate_circular_relationships(self, parent, children=None,
                                         parents=None, child_map=None, errors=None):
        """Validate that there is no circular relationship in the metadata."""
        parents = set() if parents is None else parents
        if children is None:
            children = child_map[parent]

        if parent in children:
            errors.append(parent)

        for child in children:
            if child in parents:
                break

            parents.add(child)
            self._validate_circular_relationships(
                parent,
                children=child_map.get(child, set()),
                child_map=child_map,
                parents=parents,
                errors=errors
            )

    def _validate_child_map_circular_relationship(self, child_map):
        errors = []
        for table_name in self._tables.keys():
            self._validate_circular_relationships(table_name, child_map=child_map, errors=errors)

        if errors:
            raise InvalidMetadataError(
                'The relationships in the dataset describe a circular dependency between '
                f'tables {errors}.'
            )

    def _validate_foreign_child_key(self, child_table_name, child_foreign_key):
        child_primary_key = cast_to_iterable(self._tables[child_table_name]._primary_key)
        child_foreign_key = cast_to_iterable(child_foreign_key)
        if set(child_foreign_key).intersection(set(child_primary_key)):
            raise InvalidMetadataError(
                'A relationship must be specified between a primary key and a non-primary key.')

    def _validate_relationship_does_not_exist(self, parent_table_name, parent_primary_key,
                                              child_table_name, child_foreign_key):
        for relationship in self._relationships:
            already_exists = (
                relationship['parent_table_name'] == parent_table_name and
                relationship['parent_primary_key'] == parent_primary_key and
                relationship['child_table_name'] == child_table_name and
                relationship['child_foreign_key'] == child_foreign_key
            )
            if already_exists:
                raise InvalidMetadataError('This relationship has already been added.')

    def _validate_relationship(self, parent_table_name, child_table_name,
                               parent_primary_key, child_foreign_key):
        self._validate_no_missing_tables_in_relationship(
            parent_table_name, child_table_name, self._tables.keys())

        self._validate_missing_relationship_keys(
            parent_table_name,
            parent_primary_key,
            child_table_name,
            child_foreign_key
        )
        self._validate_relationship_key_length(
            parent_table_name,
            parent_primary_key,
            child_table_name,
            child_foreign_key
        )

        self._validate_foreign_child_key(child_table_name, child_foreign_key)

        self._validate_relationship_sdtypes(
            parent_table_name,
            parent_primary_key,
            child_table_name,
            child_foreign_key
        )

    def _get_child_map(self):
        child_map = defaultdict(set)
        for relation in self._relationships:
            parent_name = relation['parent_table_name']
            child_name = relation['child_table_name']
            child_map[parent_name].add(child_name)

        return child_map

    def add_relationship(self, parent_table_name, child_table_name,
                         parent_primary_key, child_foreign_key):
        """Add a relationship between two tables.

        Args:
            parent_table_name (str):
                A string representing the name of the parent table.
            child_table_name (str):
                A string representing the name of the child table.
            parent_primary_key (str or tuple):
                A string or tuple of strings representing the primary key of the parent.
            child_foreign_key (str or tuple):
                A string or tuple of strings representing the foreign key of the child.

        Raises:
            - ``InvalidMetadataError`` if a table is missing.
            - ``InvalidMetadataError`` if the ``parent_primary_key`` or ``child_foreign_key`` are
              missing.
            - ``InvalidMetadataError`` if the ``parent_primary_key`` and ``child_foreign_key``
              have different
              size.
            - ``InvalidMetadataError`` if the ``parent_primary_key`` and ``child_foreign_key`` are
              different
              ``sdtype``.
<<<<<<< HEAD
            - ``InvalidMetadataError`` if the relationship causes a circular dependency.
=======
            - ``ValueError`` if the relationship causes a circular dependency.
            - ``InvalidMetadataError`` if ``child_foreign_key`` is a primary key.
>>>>>>> bbdfd138
        """
        self._validate_relationship(
            parent_table_name, child_table_name, parent_primary_key, child_foreign_key)

        child_map = self._get_child_map()
        child_map[parent_table_name].add(child_table_name)
        self._validate_relationship_does_not_exist(
            parent_table_name,
            parent_primary_key,
            child_table_name,
            child_foreign_key
        )
        self._validate_child_map_circular_relationship(child_map)

        self._relationships.append({
            'parent_table_name': parent_table_name,
            'child_table_name': child_table_name,
            'parent_primary_key': deepcopy(parent_primary_key),
            'child_foreign_key': deepcopy(child_foreign_key),
        })

    def _validate_table_exists(self, table_name):
        if table_name not in self._tables:
            raise InvalidMetadataError(f"Unknown table name ('{table_name}').")

    def add_column(self, table_name, column_name, **kwargs):
        """Add a column to a table in the ``MultiTableMetadata``.

        Args:
            table_name (str):
                Name of the table to add the column to.
            column_name (str):
                The column name to be added.
            **kwargs (type):
                Any additional key word arguments for the column, where ``sdtype`` is required.

        Raises:
            - ``InvalidMetadataError`` if the column already exists.
            - ``InvalidMetadataError`` if the ``kwargs`` do not contain ``sdtype``.
            - ``InvalidMetadataError`` if the column has unexpected values or ``kwargs`` for the
              given ``sdtype``.
            - ``InvalidMetadataError`` if the table doesn't exist in the ``MultiTableMetadata``.
        """
        self._validate_table_exists(table_name)
        table = self._tables.get(table_name)
        table.add_column(column_name, **kwargs)

    def update_column(self, table_name, column_name, **kwargs):
        """Update an existing column for a table in the ``MultiTableMetadata``.

        Args:
            table_name (str):
                Name of table the column belongs to.
            column_name (str):
                The column name to be updated.
            **kwargs (type):
                Any key word arguments that describe metadata for the column.

        Raises:
            - ``InvalidMetadataError`` if the column doesn't already exist in the
              ``SingleTableMetadata``.
            - ``InvalidMetadataError`` if the column has unexpected values or ``kwargs`` for the
              current ``sdtype``.
            - ``InvalidMetadataError`` if the table doesn't exist in the ``MultiTableMetadata``.
        """
        self._validate_table_exists(table_name)
        table = self._tables.get(table_name)
        table.update_column(column_name, **kwargs)

    def add_constraint(self, table_name, constraint_name, **kwargs):
        """Add a constraint to a table in the multi-table metadata.

        Args:
            table_name (str):
                Name of the table to add the column to.
            constraint_name (string):
                Name of the constraint class.
            **kwargs:
                Any other arguments the constraint requires.
        """
        self._validate_table_exists(table_name)
        table = self._tables.get(table_name)
        table.add_constraint(constraint_name, **kwargs)

    def _validate_table_not_detected(self, table_name):
        if table_name in self._tables:
            raise InvalidMetadataError(
                f"Metadata for table '{table_name}' already exists. Specify a new table name or "
                'create a new MultiTableMetadata object for other data sources.'
            )

    @staticmethod
    def _log_detected_table(single_table_metadata):
        table_dict = single_table_metadata.to_dict()
        table_dict.pop('METADATA_SPEC_VERSION', None)
        table_json = json.dumps(table_dict, indent=4)
        LOGGER.info(f'Detected metadata:\n{table_json}')

    def detect_table_from_dataframe(self, table_name, data):
        """Detect the metadata for a table from a dataframe.

        Args:
            table_name (str):
                Name of the table to detect.
            data (pandas.DataFrame):
                ``pandas.DataFrame`` to detect the metadata from.
        """
        self._validate_table_not_detected(table_name)
        table = SingleTableMetadata()
        table._detect_columns(data)
        self._tables[table_name] = table
        self._log_detected_table(table)

    def detect_table_from_csv(self, table_name, filepath):
        """Detect the metadata for a table from a csv file.

        Args:
            table_name (str):
                Name of the table to detect.
            filepath (str):
                String that represents the ``path`` to the ``csv`` file.
        """
        self._validate_table_not_detected(table_name)
        table = SingleTableMetadata()
        data = table._load_data_from_csv(filepath)
        table._detect_columns(data)
        self._tables[table_name] = table
        self._log_detected_table(table)

    def set_primary_key(self, table_name, column_name):
        """Set the primary key of a table.

        Args:
            table_name (str):
                Name of the table to set the primary key.
            column_name (str, tulple[str]):
                Name (or tuple of names) of the primary key column(s).
        """
        self._validate_table_exists(table_name)
        self._tables[table_name].set_primary_key(column_name)

    def set_sequence_key(self, table_name, column_name):
        """Set the sequence key of a table.

        Args:
            table_name (str):
                Name of the table to set the sequence key.
            column_name (str, tulple[str]):
                Name (or tuple of names) of the sequence key column(s).
        """
        self._validate_table_exists(table_name)
        warnings.warn('Sequential modeling is not yet supported on SDV Multi Table models.')
        self._tables[table_name].set_sequence_key(column_name)

    def add_alternate_keys(self, table_name, column_names):
        """Set the alternate keys of a table.

        Args:
            table_name (str):
                Name of the table to set the sequence key.
            column_names (list[str], list[tuple]):
                List of names (or tuple of names) of the alternate key columns.
        """
        self._validate_table_exists(table_name)
        self._tables[table_name].add_alternate_keys(column_names)

    def set_sequence_index(self, table_name, column_name):
        """Set the sequence index of a table.

        Args:
            table_name (str):
                Name of the table to set the sequence index.
            column_name (str):
                Name of the sequence index column.
        """
        self._validate_table_exists(table_name)
        warnings.warn('Sequential modeling is not yet supported on SDV Multi Table models.')
        self._tables[table_name].set_sequence_index(column_name)

    def _validate_single_table(self, errors):
        for table_name, table in self._tables.items():
            if len(table._columns) == 0:
                error_message = (
                    f"Table '{table_name}' has 0 columns. Use 'add_column' to specify its columns."
                )
                errors.append(error_message)
            try:
                table.validate()
            except Exception as error:
                errors.append('\n')
                title = f'Table: {table_name}'
                error = str(error).replace(
                    'The following errors were found in the metadata:\n', title)
                errors.append(error)

    def _validate_all_tables_connected(self, parent_map, child_map):
        nodes = list(self._tables.keys())
        queue = [nodes[0]]
        connected = {table_name: False for table_name in nodes}

        while queue:
            node = queue.pop()
            connected[node] = True
            for child in list(child_map[node]) + list(parent_map[node]):
                if not connected[child] and child not in queue:
                    queue.append(child)

        if not all(connected.values()):
            disconnected_tables = [table for table, value in connected.items() if not value]
            if len(disconnected_tables) > 1:
                table_msg = (
                    f'Tables {disconnected_tables} are not connected to any of the other tables.'
                )
            else:
                table_msg = (
                    f'Table {disconnected_tables} is not connected to any of the other tables.'
                )

            raise InvalidMetadataError(
                f'The relationships in the dataset are disjointed. {table_msg}')

    def _append_relationships_errors(self, errors, method, *args, **kwargs):
        try:
            method(*args, **kwargs)
        except Exception as error:
            if '\nRelationships:' not in errors:
                errors.append('\nRelationships:')

            errors.append(error)

    def _get_parent_map(self):
        parent_map = defaultdict(set)
        for relation in self._relationships:
            parent_name = relation['parent_table_name']
            child_name = relation['child_table_name']
            parent_map[child_name].add(parent_name)

        return parent_map

    def validate(self):
        """Validate the metadata.

        Raises:
            - ``InvalidMetadataError`` if the metadata is invalid.
        """
        errors = []
        self._validate_single_table(errors)
        for relation in self._relationships:
            self._append_relationships_errors(errors, self._validate_relationship, **relation)

        parent_map = self._get_parent_map()
        child_map = self._get_child_map()

        self._append_relationships_errors(
            errors, self._validate_child_map_circular_relationship, child_map)
        self._append_relationships_errors(
            errors, self._validate_all_tables_connected, parent_map, child_map)

        if errors:
            raise InvalidMetadataError(
                'The metadata is not valid' + '\n'.join(str(e) for e in errors)
            )

    def add_table(self, table_name):
        """Add a table to the metadata.

        Args:
            table_name (str):
                The name of the table to add to the metadata.

        Raises:
            Raises ``InvalidMetadataError`` if ``table_name`` is not valid.
        """
        if not isinstance(table_name, str) or table_name == '':
            raise InvalidMetadataError(
                "Invalid table name (''). The table name must be a non-empty string."
            )

        if table_name in self._tables:
            raise InvalidMetadataError(
                f"Cannot add a table named '{table_name}' because it already exists in the "
                'metadata. Please choose a different name.'
            )

        self._tables[table_name] = SingleTableMetadata()

    def visualize(self, show_table_details=True, show_relationship_labels=True,
                  output_filepath=None):
        """Create a visualization of the multi-table dataset.

        Args:
            show_table_details (bool):
                If True, the column names, primary and foreign keys are all shown along with the
                table names. If False, only the table names are shown. Defaults to True.
            show_relationship_labels (bool):
                If True, every edge is labeled with the column names (eg. purchaser_id -> user_id).
                Defaults to True.
            output_filepath (str):
                Full path of where to savve the visualization. If None, the visualization is not
                saved. Defaults to None.

        Returns:
            ``graphviz.Digraph`` object.
        """
        nodes = {}
        edges = []
        if show_table_details:
            for table_name, table_meta in self._tables.items():
                column_dict = table_meta._columns.items()
                columns = [f"{name} : {meta.get('sdtype')}" for name, meta in column_dict]
                nodes[table_name] = {
                    'columns': r'\l'.join(columns),
                    'primary_key': f'Primary key: {table_meta._primary_key}'
                }

        else:
            nodes = {table_name: None for table_name in self._tables}

        for relationship in self._relationships:
            parent = relationship.get('parent_table_name')
            child = relationship.get('child_table_name')
            foreign_key = relationship.get('child_foreign_key')
            primary_key = self._tables.get(parent)._primary_key
            edge_label = f'  {foreign_key} → {primary_key}' if show_relationship_labels else ''
            edges.append((parent, child, edge_label))

            if show_table_details:
                child_node = nodes.get(child)
                foreign_key_text = f'Foreign key ({parent}): {foreign_key}'
                if 'foreign_keys' in child_node:
                    child_node.get('foreign_keys').append(foreign_key_text)
                else:
                    child_node['foreign_keys'] = [foreign_key_text]

        for table, info in nodes.items():
            if show_table_details:
                foreign_keys = r'\l'.join(info.get('foreign_keys', []))
                keys = r'\l'.join([info['primary_key'], foreign_keys])
                label = fr"{{{table}|{info['columns']}\l|{keys}\l}}"

            else:
                label = f'{table}'

            nodes[table] = label

        return visualize_graph(nodes, edges, output_filepath)

    def to_dict(self):
        """Return a python ``dict`` representation of the ``MultiTableMetadata``."""
        metadata = {'tables': {}, 'relationships': []}
        for table_name, single_table_metadata in self._tables.items():
            table_dict = single_table_metadata.to_dict()
            table_dict.pop('METADATA_SPEC_VERSION', None)
            metadata['tables'][table_name] = table_dict

        metadata['relationships'] = deepcopy(self._relationships)
        metadata['METADATA_SPEC_VERSION'] = self.METADATA_SPEC_VERSION
        return metadata

    def _set_metadata_dict(self, metadata):
        """Set a ``metadata`` dictionary to the current instance.

        Args:
            metadata (dict):
                Python dictionary representing a ``MultiTableMetadata`` object.
        """
        for table_name, table_dict in metadata.get('tables', {}).items():
            self._tables[table_name] = SingleTableMetadata._load_from_dict(table_dict)

        for relationship in metadata.get('relationships', []):
            self._relationships.append(relationship)

    @classmethod
    def _load_from_dict(cls, metadata):
        """Create a ``MultiTableMetadata`` instance from a python ``dict``.

        Args:
            metadata (dict):
                Python dictionary representing a ``MultiTableMetadata`` object.

        Returns:
            Instance of ``MultiTableMetadata``.
        """
        instance = cls()
        instance._set_metadata_dict(metadata)
        return instance

    def save_to_json(self, filepath):
        """Save the current ``MultiTableMetadata`` in to a ``json`` file.

        Args:
            filepath (str):
                String that represent the ``path`` to the ``json`` file to be written.

        Raises:
            Raises a ``InvalidMetadataError`` if the path already exists.
        """
        validate_file_does_not_exist(filepath)
        metadata = self.to_dict()
        with open(filepath, 'w', encoding='utf-8') as metadata_file:
            json.dump(metadata, metadata_file, indent=4)

    @classmethod
    def load_from_json(cls, filepath):
        """Create a ``MultiTableMetadata`` instance from a ``json`` file.

        Args:
            filepath (str):
                String that represents the ``path`` to the ``json`` file.

        Raises:
            - An ``Error`` if the path does not exist.
            - An ``Error`` if the ``json`` file does not contain the ``METADATA_SPEC_VERSION``.

        Returns:
            A ``MultiTableMetadata`` instance.
        """
        metadata = read_json(filepath)
        return cls._load_from_dict(metadata)

    def __repr__(self):
        """Pretty print the ``MultiTableMetadata``."""
        printed = json.dumps(self.to_dict(), indent=4)
        return printed

    @classmethod
    def _convert_foreign_keys(cls, old_metadata, parent, child):
        foreign_keys = []
        child_table = old_metadata.get('tables', {}).get(child, {})
        for name, field in child_table.get('fields').items():
            ref = field.get('ref')
            if ref and ref['table'] == parent:
                foreign_keys.append(name)

        return foreign_keys

    @classmethod
    def _convert_relationships(cls, old_metadata):
        tables = old_metadata.get('tables')
        parents = defaultdict(set)
        for table, table_meta in tables.items():
            for field_meta in table_meta['fields'].values():
                ref = field_meta.get('ref')
                if ref:
                    parent = ref['table']
                    parents[table].add(parent)

        relationships = [
            {
                'parent_table_name': parent,
                'parent_primary_key': tables.get(parent).get('primary_key'),
                'child_table_name': table,
                'child_foreign_key': foreign_key
            }
            for table in tables
            for parent in list(parents[table])
            for foreign_key in cls._convert_foreign_keys(old_metadata, parent, table)
        ]
        return relationships

    @classmethod
    def upgrade_metadata(cls, old_filepath, new_filepath):
        """Upgrade an old metadata file to the ``V1`` schema.

        Args:
            old_filepath (str):
                String that represents the ``path`` to the old metadata ``json`` file.
            new_file_path (str):
                String that represents the ``path`` to save the upgraded metadata to.

        Raises:
            Raises a ``InvalidMetadataError`` if the path already exists.
        """
        validate_file_does_not_exist(new_filepath)
        old_metadata = read_json(old_filepath)
        tables_metadata = {}

        for table_name, metadata in old_metadata.get('tables', {}).items():
            tables_metadata[table_name] = convert_metadata(metadata)

        relationships = cls._convert_relationships(old_metadata)
        metadata_dict = {
            'tables': tables_metadata,
            'relationships': relationships,
            'METADATA_SPEC_VERSION': cls.METADATA_SPEC_VERSION
        }
        metadata = cls._load_from_dict(metadata_dict)
        metadata.save_to_json(new_filepath)
        try:
            metadata.validate()
        except InvalidMetadataError as error:
            message = (
                'Successfully converted the old metadata, but the metadata was not valid.'
                f'To use this with the SDV, please fix the following errors.\n {str(error)}'
            )
            warnings.warn(message)<|MERGE_RESOLUTION|>--- conflicted
+++ resolved
@@ -207,12 +207,8 @@
             - ``InvalidMetadataError`` if the ``parent_primary_key`` and ``child_foreign_key`` are
               different
               ``sdtype``.
-<<<<<<< HEAD
             - ``InvalidMetadataError`` if the relationship causes a circular dependency.
-=======
-            - ``ValueError`` if the relationship causes a circular dependency.
             - ``InvalidMetadataError`` if ``child_foreign_key`` is a primary key.
->>>>>>> bbdfd138
         """
         self._validate_relationship(
             parent_table_name, child_table_name, parent_primary_key, child_foreign_key)
