"""Base Synthesizer class."""

import datetime
import functools
import inspect
import logging
import math
import operator
import os
import uuid
import warnings
from collections import defaultdict
from copy import deepcopy

import cloudpickle
import copulas
import numpy as np
import pandas as pd
import tqdm
from copulas.multivariate import GaussianMultivariate

from sdv import version
from sdv._utils import (
    _check_regex_format,
    _groupby_list,
    check_sdv_versions_and_warn,
    check_synthesizer_version,
    generate_synthesizer_id,
)
from sdv.cag._errors import PatternNotMetError
from sdv.cag._utils import _convert_to_snake_case, _get_invalid_rows
from sdv.cag.programmable_constraint import ProgrammableConstraint, ProgrammableConstraintHarness
from sdv.constraints.errors import AggregateConstraintsError
from sdv.data_processing.data_processor import DataProcessor
from sdv.data_processing.datetime_formatter import DatetimeFormatter
from sdv.data_processing.numerical_formatter import NumericalFormatter
from sdv.errors import (
    ConstraintsNotMetError,
    InvalidDataError,
    SamplingError,
    SynthesizerInputError,
)
from sdv.logging import get_sdv_logger
from sdv.metadata.metadata import Metadata
from sdv.metadata.single_table import SingleTableMetadata
from sdv.single_table.utils import check_num_rows, handle_sampling_error, validate_file_path

LOGGER = logging.getLogger(__name__)

SYNTHESIZER_LOGGER = get_sdv_logger('SingleTableSynthesizer')

COND_IDX = str(uuid.uuid4())
FIXED_RNG_SEED = 73251
DEPRECATION_MSG = (
    "The 'SingleTableMetadata' is deprecated. Please use the new 'Metadata' class for synthesizers."
)


class BaseSynthesizer:
    """Base class for all ``Synthesizers``.

    The ``BaseSynthesizer`` class defines the common API that all the
    ``Synthesizers`` need to implement, as well as common functionality.

    Args:
        metadata (sdv.metadata.Metadata):
            Single table metadata representing the data that this synthesizer will be used for.
            * sdv.metadata.SingleTableMetadata can be used but will be deprecated.
        enforce_min_max_values (bool):
            Specify whether or not to clip the data returned by ``reverse_transform`` of
            the numerical transformer, ``FloatFormatter``, to the min and max values seen
            during ``fit``. Defaults to ``True``.
        enforce_rounding (bool):
            Define rounding scheme for ``numerical`` columns. If ``True``, the data returned
            by ``reverse_transform`` will be rounded as in the original data. Defaults to ``True``.
        locales (list or str):
            The default locale(s) to use for AnonymizedFaker transformers.
            Defaults to ``['en_US']``.

    """

    _model_sdtype_transformers = None
    _model = None

    def _validate_inputs(self, enforce_min_max_values, enforce_rounding):
        if not isinstance(enforce_min_max_values, bool):
            raise SynthesizerInputError(
                f"Invalid value '{enforce_min_max_values}' for parameter 'enforce_min_max_values'."
                ' Please provide True or False.'
            )

        if not isinstance(enforce_rounding, bool):
            raise SynthesizerInputError(
                f"Invalid value '{enforce_rounding}' for parameter 'enforce_rounding'."
                ' Please provide True or False.'
            )

    def _update_default_transformers(self):
        if self._model_sdtype_transformers is not None:
            for sdtype, transformer in self._model_sdtype_transformers.items():
                self._data_processor._update_transformers_by_sdtypes(sdtype, transformer)

    def _check_input_metadata_updated(self):
        if not hasattr(self, '_input_metadata'):
            if hasattr(self, '_original_metadata'):
                unified_metadata = Metadata.load_from_dict(self._original_metadata.to_dict())
            else:
                unified_metadata = Metadata.load_from_dict(self.metadata.to_dict())
<<<<<<< HEAD

            setattr(self, '_input_metadata', unified_metadata)

=======

            setattr(self, '_input_metadata', unified_metadata)

>>>>>>> f3e05bdd
        if isinstance(self._input_metadata, Metadata):
            metadata = self._input_metadata._convert_to_single_table()

        else:
            metadata = self._input_metadata

        if metadata._updated:
            warnings.warn(
                'Your metadata has been modified. Metadata modifications cannot be applied to an '
                'existing synthesizer. Please create a new synthesizer with the modified metadata.'
            )

    def _check_metadata_updated(self):
        if self.metadata._check_updated_flag():
            self.metadata._reset_updated_flag()
            warnings.warn(
                "We strongly recommend saving the metadata using 'save_to_json' for replicability"
                ' in future SDV versions.'
            )
            if hasattr(self, '_input_metadata'):
                if hasattr(self._input_metadata, '_reset_updated_flag'):
                    self._input_metadata._reset_updated_flag()
                else:
                    self._input_metadata._updated = False

    def _validate_regex_format(self):
        if self.metadata.tables:
            id_columns = self.metadata.get_column_names(table_name=self._table_name, sdtype='id')
            for column_name in id_columns:
                regex = (
                    self.metadata.tables[self._table_name].columns[column_name].get('regex_format')
                )
                _check_regex_format(self._table_name, column_name, regex)

    def __init__(
        self, metadata, enforce_min_max_values=True, enforce_rounding=True, locales=['en_US']
    ):
        self._validate_inputs(enforce_min_max_values, enforce_rounding)

        # Points to the input metadata object and allows us to check if user has changed it
        self._input_metadata = metadata

        # Points to a dynamic metadata object that could be modified by constraints
        self.metadata = metadata

        self._table_name = Metadata.DEFAULT_SINGLE_TABLE_NAME
        if isinstance(metadata, Metadata):
            self._table_name = metadata._get_single_table_name()
        else:
            warnings.warn(DEPRECATION_MSG, FutureWarning)
            self._table_name = Metadata.DEFAULT_SINGLE_TABLE_NAME
            self.metadata = Metadata.load_from_dict(metadata.to_dict(), self._table_name)
            self.metadata.tables[self._table_name]._updated = metadata._updated

        self.metadata.validate()
        self._check_metadata_updated()

        # Points to a metadata object that conserves the initialized status of the synthesizer
        self._original_metadata = deepcopy(self.metadata)

        self.enforce_min_max_values = enforce_min_max_values
        self.enforce_rounding = enforce_rounding
        self.locales = locales
        self._data_processor = DataProcessor(
            metadata=self.metadata._convert_to_single_table(),
            enforce_rounding=self.enforce_rounding,
            enforce_min_max_values=self.enforce_min_max_values,
            locales=self.locales,
        )
        self._constraint_col_formatters = {}  # Formatters for columns dropped by constraints
        self._validate_regex_format()
        self._original_columns = pd.Index([])
        self._fitted = False
        self._random_state_set = False
        self._update_default_transformers()
        self._creation_date = datetime.datetime.today().strftime('%Y-%m-%d')
        self._fitted_date = None
        self._fitted_sdv_version = None
        self._fitted_sdv_enterprise_version = None
        self._synthesizer_id = generate_synthesizer_id(self)
        SYNTHESIZER_LOGGER.info({
            'EVENT': 'Instance',
            'TIMESTAMP': datetime.datetime.now(),
            'SYNTHESIZER CLASS NAME': self.__class__.__name__,
            'SYNTHESIZER ID': self._synthesizer_id,
        })

    def set_address_columns(self, column_names, anonymization_level='full'):
        """Set the address multi-column transformer."""
        warnings.warn(
            '`set_address_columns` is deprecated. Please add these columns directly to your'
            ' metadata using `add_column_relationship`.',
            DeprecationWarning,
        )

    def _validate_metadata(self, data):
        """Validate that the data follows the metadata."""
        errors = []
        try:
            if isinstance(self.metadata, Metadata):
                self.metadata.validate_data({self._table_name: data})
            else:
                self.metadata.validate_data(data)
        except InvalidDataError as error:
            errors += error.errors

        if errors:
            raise InvalidDataError(errors)

    def _validate_constraints(self, data):
        """Validate that the data satisfies the constraints."""
        errors = []
        try:
            self._data_processor._fit_constraints(data)
        except AggregateConstraintsError as e:
            errors.append(e)

        if errors:
            raise ConstraintsNotMetError(errors)

    def _validate(self, data):
        """Validate any rules that only apply to specific synthesizers.

        This method should be overridden by subclasses.
        """
        return []

    def _get_table_metadata(self):
        if isinstance(self.metadata, Metadata):
            return self.metadata.tables.get(self._table_name, SingleTableMetadata())

        return self.metadata

    def validate(self, data):
        """Validate data.

        Args:
            data (pd.DataFrame):
                The data to validate.

        Raises:
            ValueError:
                Raised when data is not of type pd.DataFrame.
            ConstraintsNotMetError:
                If the conditions are not valid for the given constraints.
            InvalidDataError:
                Raised if:
                    * data columns don't match metadata
                    * keys have missing values
                    * primary or alternate keys are not unique
                    * context columns vary for a sequence key
                    * values of a column don't satisfy their sdtype
        """
        self._validate_metadata(data)
        self._validate_constraints(data)

        # Retaining the logic of returning errors and raising them here to maintain consistency
        # with the existing workflow with synthesizers
        synthesizer_errors = self._validate(data)  # Validate rules specific to each synthesizer
        if synthesizer_errors:
            raise InvalidDataError(synthesizer_errors)

    def _validate_transformers(self, column_name_to_transformer):
        primary_and_alternate_keys = self._get_table_metadata()._get_primary_and_alternate_keys()
        sequence_keys = self._get_table_metadata()._get_set_of_sequence_keys()
        keys = primary_and_alternate_keys | sequence_keys
        for column, transformer in column_name_to_transformer.items():
            if transformer is None:
                continue

            if column in keys and not transformer.is_generator():
                raise SynthesizerInputError(
                    f"Column '{column}' is a key. It cannot be preprocessed using "
                    f"the '{type(transformer).__name__}' transformer."
                )

            # If columns were set, the transformer was fitted
            if transformer.columns:
                raise SynthesizerInputError(
                    f"Transformer for column '{column}' has already been fit on data."
                )

    def _warn_quality_and_performance(self, column_name_to_transformer):
        """Raise warning if the quality/performance may be impacted.

        Args:
            column_name_to_transformer (dict):
                Dict mapping column names to transformers to be used for that column.
        """
        table_metadata = self._get_table_metadata()
        for column in column_name_to_transformer:
            sdtype = table_metadata.columns.get(column, {}).get('sdtype')
            if sdtype in {'categorical', 'boolean'}:
                warnings.warn(
                    f"Replacing the default transformer for column '{column}' "
                    'might impact the quality of your synthetic data.'
                )

    def _warn_unable_to_enforce_rounding(self, column_name_to_transformer):
        if self.enforce_rounding:
            invalid_columns = []
            for column, transformer in column_name_to_transformer.items():
                if (
                    hasattr(transformer, 'learn_rounding_scheme')
                    and not transformer.learn_rounding_scheme
                ):
                    invalid_columns.append(column)

            if invalid_columns:
                warnings.warn(
                    f'Unable to turn off rounding scheme for column(s) {invalid_columns}, '
                    'because the overall synthesizer is enforcing rounding. We '
                    "recommend setting the synthesizer's 'enforce_rounding' "
                    'parameter to False.'
                )

    def update_transformers(self, column_name_to_transformer):
        """Update any of the transformers assigned to each of the column names.

        Args:
            column_name_to_transformer (dict):
                Dict mapping column names to transformers to be used for that column.
        """
        self._validate_transformers(column_name_to_transformer)
        self._warn_quality_and_performance(column_name_to_transformer)
        self._warn_unable_to_enforce_rounding(column_name_to_transformer)
        self._data_processor.update_transformers(column_name_to_transformer)
        if self._fitted:
            msg = 'For this change to take effect, please refit the synthesizer using `fit`.'
            warnings.warn(msg, UserWarning)

    def get_parameters(self):
        """Return the parameters used to instantiate the synthesizer."""
        parameters = inspect.signature(self.__init__).parameters
        instantiated_parameters = {}
        for parameter_name in parameters:
            if parameter_name != 'metadata':
                instantiated_parameters[parameter_name] = self.__dict__.get(parameter_name)

        return instantiated_parameters

    def get_metadata(self, version='original'):
        """Get the metadata, either original or modified after applying CAG patterns.

        Args:
            version (str, optional):
                The version of metadata to return, must be one of 'original' or 'modified'. If
                'original', will return the original metadata used to instantiate the
                synthesizer. If 'modified', will return the modified metadata after applying this
                synthesizer's CAG patterns. Defaults to 'original'.
        """
        if version not in ('original', 'modified'):
            raise ValueError(
                f"Unrecognized version '{version}', please use 'original' or 'modified'."
            )

        table_name = getattr(self, '_table_name', None)
        if hasattr(self, '_original_metadata') and version == 'original':
            return Metadata.load_from_dict(self._original_metadata.to_dict(), table_name)

        return Metadata.load_from_dict(self.metadata.to_dict(), table_name)

    def load_custom_constraint_classes(self, filepath, class_names):
        """Load a custom constraint class for the current synthesizer.

        Args:
            filepath (str):
                String representing the absolute or relative path to the python file where
                the custom constraints are declared.
            class_names (list):
                A list of custom constraint classes to be imported.
        """
        self._data_processor.load_custom_constraint_classes(filepath, class_names)

    def add_custom_constraint_class(self, class_object, class_name):
        """Add a custom constraint class for the synthesizer to use.

        Args:
            class_object (sdv.constraints.Constraint):
                A custom constraint class object.
            class_name (str):
                The name to assign this custom constraint class. This will be the name to use
                when writing a constraint dictionary for ``add_constraints``.
        """
        self._data_processor.add_custom_constraint_class(class_object, class_name)

    def add_constraints(self, constraints):
        """Add constraints to the synthesizer.

        Args:
            constraints (list):
                List of constraints described as dictionaries in the following format:
                    * ``constraint_class``: Name of the constraint to apply.
                    * ``constraint_parameters``: A dictionary with the constraint parameters.
        """
        if self._fitted:
            warnings.warn(
                "For these constraints to take effect, please refit the synthesizer using 'fit'."
            )

        self._data_processor.add_constraints(constraints)

    def get_constraints(self):
        """Get a list of the current constraints that will be used.

        Returns:
            list:
                List of dictionaries describing the constraints for this synthesizer.
        """
        return self._data_processor.get_constraints()

    def _validate_transform_constraints(self, data):
        """Helper method to transform the data for the constraints."""
        return data

    def auto_assign_transformers(self, data):
        """Automatically assign the required transformers for the given data and constraints.

        This method will automatically set a configuration to the ``rdt.HyperTransformer``
        with the required transformers for the current data.

        Args:
            data (pandas.DataFrame):
                The raw data (before any transformations) that will be used to fit the model.
        """
        self.validate(data)
        data = self._validate_transform_constraints(data)
        self._data_processor.prepare_for_fitting(data)

    def get_transformers(self):
        """Get a dictionary mapping of ``column_name``  and ``rdt.transformers``.

        A dictionary representing the column names and the transformers that will be used
        to transform the data.

        Returns:
            dict:
                A dictionary mapping with column names and transformers.
        """
        field_transformers = self._data_processor._hyper_transformer.field_transformers
        if field_transformers == {}:
            raise ValueError(
                "No transformers were returned in 'get_transformers'. "
                "Use 'auto_assign_transformers' or 'fit' to create them."
            )

        # Order the output to match metadata
        table_metadata = self._get_table_metadata()
        ordered_field_transformers = {
            column_name: field_transformers.get(column_name)
            for column_name in table_metadata.columns
            if column_name in field_transformers
        }

        # Add missing columns created by the constraints
        ordered_field_transformers.update(field_transformers)

        return ordered_field_transformers

    def get_info(self):
        """Get dictionary with information regarding the synthesizer.

        Return:
            dict:
                * ``class_name``: synthesizer class name.
                * ``creation_date``: date of creation.
                * ``is_fit``: whether or not the synthesizer has been fit.
                * ``last_fit_date``: date for the last time it was fit.
                * ``fitted_sdv_version``: version of sdv it was on when fitted.
                * ``fitted_sdv_enterprise_version``: version of sdv enterprsie if available.
        """
        info = {
            'class_name': self.__class__.__name__,
            'creation_date': self._creation_date,
            'is_fit': self._fitted,
            'last_fit_date': self._fitted_date,
            'fitted_sdv_version': self._fitted_sdv_version,
        }
        if self._fitted_sdv_enterprise_version is not None:
            info['fitted_sdv_enterprise_version'] = self._fitted_sdv_enterprise_version

        return info

    def _fit_constraint_column_formatters(self, data):
        """Fit formatters for columns that are dropped by constraints before data processing."""
        self._constraint_col_formatters = {}
        primary_key = self.metadata.tables[self._table_name].primary_key
        input_columns = self._original_metadata.get_column_names()
        columns_to_format = set(input_columns) - set(self.metadata.get_column_names())
        for column_name in columns_to_format:
            column_metadata = self._original_metadata.tables[self._table_name].columns.get(
                column_name
            )
            sdtype = column_metadata.get('sdtype')
            if sdtype == 'numerical' and column_name != primary_key:
                representation = column_metadata.get('computer_representation', 'Float')
                self._constraint_col_formatters[column_name] = NumericalFormatter(
                    enforce_rounding=self.enforce_rounding,
                    enforce_min_max_values=self.enforce_min_max_values,
                    computer_representation=representation,
                )
                self._constraint_col_formatters[column_name].learn_format(data[column_name])

            elif sdtype == 'datetime' and column_name != primary_key:
                datetime_format = column_metadata.get('datetime_format')
                self._constraint_col_formatters[column_name] = DatetimeFormatter(
                    datetime_format=datetime_format
                )
                self._constraint_col_formatters[column_name].learn_format(data[column_name])

    def _format_constraint_columns(self, data):
        """Format columns skipped by the data processor due to being dropped by constraints."""
        column_order = [
            column for column in self._original_metadata.get_column_names() if column in data
        ]
        for column_name, dtype in self._constraint_col_formatters.items():
            column_data = data[column_name]
            data[column_name] = self._constraint_col_formatters[column_name].format_data(
                column_data
            )

        return data[column_order]

    def _preprocess(self, data):
        self._data_processor.fit(data)
        return self._data_processor.transform(data)

    def _store_and_convert_original_cols(self, data):
        # Transform in place to avoid possible large copy of data
        for column in data.columns:
            if isinstance(column, int):
                self._original_columns = data.columns
                data.columns = data.columns.astype(str)
                return True

        return False

    def _preprocess_helper(self, data):
        """Preprocess helper method.

        This method:
        - Validate the data
        - Warn the user if the model has already been fitted
        - Store the original columns and convert them to string if needed
        """
        self.validate(data)
        if self._fitted:
            warnings.warn(
                'This model has already been fitted. To use the new preprocessed data, '
                "please refit the model using 'fit' or 'fit_processed_data'."
            )

        return data

    def preprocess(self, data):
        """Transform the raw data to numerical space.

        Args:
            data (pandas.DataFrame):
                The raw data to be transformed.

        Returns:
            pandas.DataFrame:
                The preprocessed data.
        """
        is_converted = self._store_and_convert_original_cols(data)
        data = self._preprocess_helper(data)
        preprocess_data = self._preprocess(data)
        if is_converted:
            data.columns = self._original_columns

        return preprocess_data

    def _fit(self, processed_data):
        """Fit the model to the table.

        Args:
            processed_data (pandas.DataFrame):
                Data to be learned.
        """
        raise NotImplementedError()

    def fit_processed_data(self, processed_data):
        """Fit this model to the transformed data.

        Args:
            processed_data (pandas.DataFrame):
                The transformed data used to fit the model to.
        """
        SYNTHESIZER_LOGGER.info({
            'EVENT': 'Fit processed data',
            'TIMESTAMP': datetime.datetime.now(),
            'SYNTHESIZER CLASS NAME': self.__class__.__name__,
            'SYNTHESIZER ID': self._synthesizer_id,
            'TOTAL NUMBER OF TABLES': 1,
            'TOTAL NUMBER OF ROWS': len(processed_data),
            'TOTAL NUMBER OF COLUMNS': len(processed_data.columns),
        })

        check_synthesizer_version(self, is_fit_method=True, compare_operator=operator.lt)
        if not processed_data.empty:
            self._fit(processed_data)

        self._fitted = True
        self._fitted_date = datetime.datetime.today().strftime('%Y-%m-%d')
        self._fitted_sdv_version = getattr(version, 'public', None)
        self._fitted_sdv_enterprise_version = getattr(version, 'enterprise', None)

    def fit(self, data):
        """Fit this model to the original data.

        Args:
            data (pandas.DataFrame):
                The raw data (before any transformations) to fit the model to.
        """
        SYNTHESIZER_LOGGER.info({
            'EVENT': 'Fit',
            'TIMESTAMP': datetime.datetime.now(),
            'SYNTHESIZER CLASS NAME': self.__class__.__name__,
            'SYNTHESIZER ID': self._synthesizer_id,
            'TOTAL NUMBER OF TABLES': 1,
            'TOTAL NUMBER OF ROWS': len(data),
            'TOTAL NUMBER OF COLUMNS': len(data.columns),
        })

        check_synthesizer_version(self, is_fit_method=True, compare_operator=operator.lt)
        self._check_input_metadata_updated()
        self._fitted = False
        self._data_processor.reset_sampling()
        self._random_state_set = False
        is_converted = self._store_and_convert_original_cols(data)
        self._fit_constraint_column_formatters(data)
        processed_data = self.preprocess(data)
        self.fit_processed_data(processed_data)
        if is_converted:
            data.columns = self._original_columns

    def _validate_fit_before_save(self):
        """Validate that the synthesizer has been fitted before saving."""
        if not self._fitted:
            warnings.warn(
                'You are saving a synthesizer that has not yet been fitted. You will not be able '
                'to sample synthetic data without fitting. We recommend fitting the synthesizer '
                'first and then saving.'
            )

    def save(self, filepath):
        """Save this model instance to the given path using cloudpickle.

        Args:
            filepath (str):
                Path where the synthesizer instance will be serialized.
        """
        self._validate_fit_before_save()
        synthesizer_id = getattr(self, '_synthesizer_id', None)
        SYNTHESIZER_LOGGER.info({
            'EVENT': 'Save',
            'TIMESTAMP': datetime.datetime.now(),
            'SYNTHESIZER CLASS NAME': self.__class__.__name__,
            'SYNTHESIZER ID': synthesizer_id,
        })

        with open(filepath, 'wb') as output:
            cloudpickle.dump(self, output)

    @classmethod
    def load(cls, filepath):
        """Load a single-table synthesizer from a given path.

        Args:
            filepath (str):
                A string describing the filepath of your saved synthesizer.

        Returns:
            SingleTableSynthesizer:
                The loaded synthesizer.
        """
        with open(filepath, 'rb') as f:
            try:
                synthesizer = cloudpickle.load(f)
            except RuntimeError as e:
                err_msg = (
                    'Attempting to deserialize object on a CUDA device but '
                    'torch.cuda.is_available() is False. If you are running on a CPU-only machine,'
                    " please use torch.load with map_location=torch.device('cpu') "
                    'to map your storages to the CPU.'
                )
                if str(e) == err_msg:
                    raise SamplingError(
                        'This synthesizer was created on a machine with GPU but the current '
                        'machine is CPU-only. This feature is currently unsupported. We recommend'
                        ' sampling on the same GPU-enabled machine.'
                    )
                raise e

        check_synthesizer_version(synthesizer)
        check_sdv_versions_and_warn(synthesizer)
        if getattr(synthesizer, '_synthesizer_id', None) is None:
            synthesizer._synthesizer_id = generate_synthesizer_id(synthesizer)

        SYNTHESIZER_LOGGER.info({
            'EVENT': 'Load',
            'TIMESTAMP': datetime.datetime.now(),
            'SYNTHESIZER CLASS NAME': synthesizer.__class__.__name__,
            'SYNTHESIZER ID': synthesizer._synthesizer_id,
        })

        return synthesizer


class BaseSingleTableSynthesizer(BaseSynthesizer):
    """Base class for all single-table ``Synthesizers``.

    The ``BaseSingleTableSynthesizer`` class defines the common sampling methods
    for all single-table synthesizers.
    """

    def __init__(
        self,
        metadata,
        enforce_min_max_values=True,
        enforce_rounding=True,
        locales=['en_US'],
    ):
        super().__init__(metadata, enforce_min_max_values, enforce_rounding, locales)
        self._chained_patterns = []  # chain of patterns used to preprocess the data
        self._reject_sampling_patterns = []  # patterns used only for reject sampling
        self._constraints_fitted = False

    def _validate_cag_single_table(self, patterns):
        """Check if the CAG patterns are single table.

        Args:
            patterns (list):
                A list of CAG patterns to check.

        Raises:
            PatternNotMetError:
                Raised if the pattern is not compatible with the metadata.
        """
        if not isinstance(patterns, list):
            raise SynthesizerInputError('`patterns` must be a list.')

        for pattern in patterns:
            if pattern._is_single_table is False:
                raise SynthesizerInputError(
                    f'Pattern `{pattern.__class__.__name__}` is not compatible with the '
                    'single-table synthesizers.'
                )

    def add_cag(self, patterns):
        """Add the list of constraint-augmented generation patterns to the synthesizer.

        Args:
            patterns (list):
                A list of CAG patterns to apply to the synthesizer.
        """
        self._validate_cag_single_table(patterns)
        for pattern in patterns:
            if isinstance(pattern, ProgrammableConstraint):
                pattern = ProgrammableConstraintHarness(pattern)

            try:
                self.metadata = pattern.get_updated_metadata(self.metadata)
                self._chained_patterns.append(pattern)
                self._constraints_fitted = False
            except PatternNotMetError as e:
                LOGGER.info(
                    'Enforcing pattern %s using reject sampling.', pattern.__class__.__name__
                )

                try:
                    pattern.get_updated_metadata(self._original_metadata)
                    self._reject_sampling_patterns.append(pattern)
                except PatternNotMetError:
                    raise e

        self._data_processor = DataProcessor(
            metadata=self.metadata._convert_to_single_table(),
            enforce_rounding=self.enforce_rounding,
            enforce_min_max_values=self.enforce_min_max_values,
            locales=self.locales,
        )

    def get_cag(self):
        """Get a list of constraint-augmented generation patterns applied to the synthesizer."""
        patterns = []
        for pattern in self._chained_patterns + self._reject_sampling_patterns:
            if isinstance(pattern, ProgrammableConstraintHarness):
                patterns.append(deepcopy(pattern.programmable_constraint))
            else:
                patterns.append(deepcopy(pattern))

        return patterns

    def validate_cag(self, synthetic_data):
        """Validate synthetic_data against the CAG patterns.

        Args:
            synthetic_data (pd.DataFrame): The synthetic data to validate

        Raises:
            PatternNotMetError:
                Raised if synthetic data does not match CAG patterns.
        """
        transformed_data = synthetic_data
        for attribute in ['_reject_sampling_patterns', '_chained_patterns']:
            for pattern in getattr(self, attribute, []):
                if attribute == '_reject_sampling_patterns':
                    valid = pattern.is_valid(data=synthetic_data)
                else:
                    valid = pattern.is_valid(data=transformed_data)

                if not valid.all():
                    invalid_rows_str = _get_invalid_rows(valid)
                    pattern_name = _convert_to_snake_case(pattern.__class__.__name__)
                    pattern_name = pattern_name.replace('_', ' ')
                    msg = f'The {pattern_name} requirement is not met '
                    msg += f'for row indices: {invalid_rows_str}.'
                    raise PatternNotMetError(msg)
                elif attribute == '_chained_patterns':
                    transformed_data = pattern.transform(data=transformed_data)

    def _validate_transform_constraints(self, data, enforce_constraint_fitting=False):
        """Validate the data against the constraints and transform it.

        If the constraints are already fitted, it will only transform the data.
        If not, it will fit the constraints and then transform the data.
        The constraints validation is done during the fitting process.

        Args:
            data (pandas.DataFrame):
                The data to validate.
            enforce_constraint_fitting (bool):
                Whether to enforce fitting the constraints again. If set to ``True``, the
                constraints will be fitted again even if they have already been fitted.
                Defaults to ``False``.
        """
        if self._constraints_fitted and not enforce_constraint_fitting:
            for pattern in self._chained_patterns:
                data = pattern.transform(data)

            return data

        metadata = getattr(self, '_original_metadata', self.metadata)
        if hasattr(self, '_reject_sampling_patterns'):
            for pattern in self._reject_sampling_patterns:
                pattern.fit(data=data, metadata=self._original_metadata)

        if hasattr(self, '_chained_patterns'):
            for pattern in self._chained_patterns:
                pattern.fit(data=data, metadata=metadata)
                metadata = pattern.get_updated_metadata(metadata)
                data = pattern.transform(data)

        self._constraints_fitted = True
        return data

    def validate(self, data):
        """Validate data.

        This method will validate the data against:
        - The metadata
        - The constraints
        - The CAG patterns

        To make it work with the cags we temporarily set the metadata to the original one
        and then restore it.

        Args:
            data (pandas.DataFrame):
                The data to validate.
        """
        metadata = self.metadata
        self.metadata = self._original_metadata

        super().validate(data)
        self._validate_transform_constraints(data, enforce_constraint_fitting=True)
        self.metadata = metadata

    def _preprocess_helper(self, data):
        data = super()._preprocess_helper(data)
        data = self._validate_transform_constraints(data)

        return data

    def _set_random_state(self, random_state):
        """Set the random state of the model's random number generator.

        Args:
            random_state (int, tuple[np.random.RandomState, torch.Generator], or None):
                Seed or tuple of random states to use.
        """
        self._model.set_random_state(random_state)
        self._random_state_set = True

    def reset_sampling(self):
        """Reset the sampling to the state that was left right after fitting."""
        self._data_processor.reset_sampling()
        self._random_state_set = False

    @staticmethod
    def _filter_conditions(sampled, conditions, float_rtol):
        """Filter the sampled rows that match the conditions.

        If condition columns are float values, consider a match anything that
        is closer than the given ``float_rtol`` and then make the value exact.

        Args:
            sampled (pandas.DataFrame):
                The sampled rows, reverse transformed.
            conditions (dict):
                The dictionary of conditioning values.
            float_rtol (float):
                Maximum tolerance when considering a float match.

        Returns:
            pandas.DataFrame:
                Rows from the sampled data that match the conditions.
        """
        for column, value in conditions.items():
            column_values = sampled[column]
            if column_values.dtype.kind == 'f':
                distance = abs(value) * float_rtol
                sampled = sampled[np.abs(column_values - value) <= distance]
                sampled.loc[:, column] = value
            else:
                sampled = sampled[column_values == value]

        return sampled

    def _sample_rows(
        self,
        num_rows,
        conditions=None,
        transformed_conditions=None,
        float_rtol=0.1,
        previous_rows=None,
        keep_extra_columns=False,
    ):
        """Sample rows with the given conditions.

        Input conditions is taken both in the raw input format, which will be used
        for filtering during the reject-sampling loop, and already transformed
        to the model format, which will be passed down to the model if it supports
        conditional sampling natively.

        If condition columns are float values, consider a match anything that
        is closer than the given ``float_rtol`` and then make the value exact.

        If the model does not have any data columns, the result of this call
        is a dataframe of the requested length with no columns in it.

        If there are no columns other than the ``primary_key``, this will proceed to sample
        only the ``primary_key`` using the ``DataProcessor``.

        Args:
            num_rows (int):
                Number of rows to sample.
            conditions (dict):
                The dictionary of conditioning values in the original format.
            transformed_conditions (dict):
                The dictionary of conditioning values transformed to the model format.
            float_rtol (float):
                Maximum tolerance when considering a float match.
            previous_rows (pandas.DataFrame):
                Valid rows sampled in the previous iterations.
            keep_extra_columns (bool):
                Whether to keep extra columns from the sampled data. Defaults to False.

        Returns:
            tuple:
                * pandas.DataFrame:
                    Rows from the sampled data that match the conditions.
                * int:
                    Number of rows that are considered valid.
        """
        if self._model and not self._random_state_set:
            self._set_random_state(FIXED_RNG_SEED)
        need_sample = self._data_processor.get_sdtypes(primary_keys=False) or keep_extra_columns
        if self._model and need_sample:
            if conditions is None:
                raw_sampled = self._sample(num_rows)
            else:
                try:
                    raw_sampled = self._sample(num_rows, transformed_conditions)
                except NotImplementedError:
                    raw_sampled = self._sample(num_rows)
            sampled = self._data_processor.reverse_transform(raw_sampled, conditions=conditions)

            if hasattr(self, '_chained_patterns') and hasattr(self, '_reject_sampling_patterns'):
                for pattern in reversed(self._chained_patterns):
                    sampled = pattern.reverse_transform(sampled)
                    valid_rows = pattern.is_valid(sampled)
                    sampled = sampled[valid_rows]

                for pattern in reversed(self._reject_sampling_patterns):
                    valid_rows = pattern.is_valid(sampled)
                    sampled = sampled[valid_rows]

            if getattr(self, '_constraint_col_formatters', False):
                sampled = self._format_constraint_columns(sampled)

            if keep_extra_columns:
                input_columns = self._data_processor._hyper_transformer._input_columns
                missing_cols = list(
                    set(raw_sampled.columns) - set(input_columns) - set(sampled.columns)
                )
                sampled = pd.concat([sampled, raw_sampled[missing_cols]], axis=1)

            if previous_rows is not None:
                sampled = pd.concat([previous_rows, sampled], ignore_index=True)
            sampled = self._data_processor.filter_valid(sampled)

            if conditions is not None:
                sampled = self._filter_conditions(sampled, conditions, float_rtol)

            num_valid = len(sampled)

            return sampled, num_valid

        else:
            sampled = pd.DataFrame(index=range(num_rows))
            sampled = self._data_processor.reverse_transform(sampled)
            return sampled, num_rows

    def _sample_batch(
        self,
        batch_size,
        max_tries=100,
        conditions=None,
        transformed_conditions=None,
        float_rtol=0.01,
        progress_bar=None,
        output_file_path=None,
        keep_extra_columns=False,
    ):
        """Sample a batch of rows with the given conditions.

        This will enter a reject-sampling loop in which rows will be sampled until
        all of them are valid and match the requested conditions. If ``max_tries``
        is exceeded, it will return as many rows as it has sampled, which may be less
        than the target number of rows.

        Input conditions is taken both in the raw input format, which will be used
        for filtering during the reject-sampling loop, and already transformed
        to the model format, which will be passed down to the model if it supports
        conditional sampling natively.

        If condition columns are float values, consider a match anything that is
        relatively closer than the given ``float_rtol`` and then make the value exact.

        If the model does not have any data columns, the result of this call
        is a dataframe of the requested length with no columns in it.

        Args:
            batch_size (int):
                Number of rows to sample for this batch. If not given the model
                will generate as many rows as there were in the
                data passed to the ``fit`` method.
            max_tries (int):
                Number of times to retry sampling until the batch size is met.
                Defaults to 100.
            conditions (dict):
                The dictionary of conditioning values in the original input format.
            transformed_conditions (dict):
                The dictionary of conditioning values transformed to the model format.
            float_rtol (float):
                Maximum tolerance when considering a float match.
            progress_bar (tqdm.tqdm or None):
                The progress bar to update when sampling. If None, a new tqdm progress
                bar will be created.
            output_file_path (str or None):
                The file to periodically write sampled rows to. If None, does not write
                rows anywhere.
            keep_extra_columns (bool):
                Whether to keep extra columns from the sampled data. Defaults to False.

        Returns:
            pandas.DataFrame:
                Sampled data.
        """
        num_rows_to_sample = batch_size

        counter = 0
        num_valid = 0
        prev_num_valid = None
        remaining = batch_size
        sampled = pd.DataFrame()

        while num_valid < batch_size and counter < max_tries:
            prev_num_valid = num_valid
            sampled, num_valid = self._sample_rows(
                num_rows_to_sample,
                conditions,
                transformed_conditions,
                float_rtol,
                sampled,
                keep_extra_columns,
            )

            num_new_valid_rows = num_valid - prev_num_valid
            num_increase = min(num_new_valid_rows, remaining)
            num_sampled = min(len(sampled), batch_size)
            if num_increase > 0:
                if output_file_path:
                    append_kwargs = {'mode': 'a', 'header': False}
                    append_kwargs = append_kwargs if os.path.getsize(output_file_path) > 0 else {}
                    sampled.head(num_sampled).tail(num_increase).to_csv(
                        output_file_path,
                        index=False,
                        **append_kwargs,
                    )

                if progress_bar is not None:
                    progress_bar.update(num_increase)

            remaining = batch_size - num_valid
            valid_rate = max(num_new_valid_rows, 1) / max(num_rows_to_sample, 1)
            num_rows_to_sample = min(10 * batch_size, int(remaining / valid_rate))

            if remaining > 0:
                LOGGER.info(
                    f'{remaining} valid rows remaining. Resampling {num_rows_to_sample} rows'
                )

            counter += 1

        return sampled.head(min(len(sampled), batch_size))

    @staticmethod
    def _make_condition_dfs(conditions):
        """Transform ``conditions`` into a list of dataframes.

        Args:
            conditions (list[sdv.sampling.Condition]):
                A list of ``sdv.sampling.Condition``, where each ``Condition`` object
                represents a desired column value mapping and the number of rows
                to generate for that condition.

        Returns:
            list[pandas.DataFrame]:
                A list of ``conditions`` as dataframes.
        """
        condition_dataframes = defaultdict(list)
        for condition in conditions:
            column_values = condition.get_column_values()
            condition_dataframes[tuple(column_values.keys())].append(
                pd.DataFrame(column_values, index=range(condition.get_num_rows()))
            )

        return [
            pd.concat(condition_list, ignore_index=True)
            for condition_list in condition_dataframes.values()
        ]

    def _sample_in_batches(
        self,
        num_rows,
        batch_size,
        max_tries_per_batch,
        conditions=None,
        transformed_conditions=None,
        float_rtol=0.01,
        progress_bar=None,
        output_file_path=None,
    ):
        sampled = []
        batch_size = batch_size if num_rows > batch_size else num_rows
        for step in range(math.ceil(num_rows / batch_size)):
            sampled_rows = self._sample_batch(
                batch_size=batch_size,
                max_tries=max_tries_per_batch,
                conditions=conditions,
                transformed_conditions=transformed_conditions,
                float_rtol=float_rtol,
                progress_bar=progress_bar,
                output_file_path=output_file_path,
            )
            sampled.append(sampled_rows)

        sampled = pd.concat(sampled, ignore_index=True) if len(sampled) > 0 else pd.DataFrame()
        return sampled.head(num_rows)

    def _conditionally_sample_rows(
        self,
        dataframe,
        condition,
        transformed_condition,
        max_tries_per_batch=None,
        batch_size=None,
        float_rtol=0.01,
        graceful_reject_sampling=True,
        progress_bar=None,
        output_file_path=None,
    ):
        batch_size = batch_size or len(dataframe)
        sampled_rows = self._sample_in_batches(
            num_rows=len(dataframe),
            batch_size=batch_size,
            max_tries_per_batch=max_tries_per_batch,
            conditions=condition,
            transformed_conditions=transformed_condition,
            float_rtol=float_rtol,
            progress_bar=progress_bar,
            output_file_path=output_file_path,
        )

        if len(sampled_rows) > 0:
            sampled_rows[COND_IDX] = dataframe[COND_IDX].to_numpy()[: len(sampled_rows)]

        elif not graceful_reject_sampling:
            user_msg = (
                f"Unable to sample any rows for the given conditions '{transformed_condition}'. "
            )
            if hasattr(self, '_model') and isinstance(self._model, GaussianMultivariate):
                user_msg = user_msg + (
                    'This may be because the provided values are out-of-bounds in the '
                    'current model. \nPlease try again with a different set of values.'
                )
            else:
                user_msg = user_msg + (
                    f"Try increasing 'max_tries_per_batch' (currently: {max_tries_per_batch}) "
                    f"or increasing 'batch_size' (currently: {batch_size}). Note that "
                    'increasing these values will also increase the sampling time.'
                )

            raise ValueError(user_msg)

        return sampled_rows

    def _sample_with_progress_bar(
        self,
        num_rows,
        max_tries_per_batch=100,
        batch_size=None,
        output_file_path=None,
        show_progress_bar=True,
    ):
        if num_rows is None:
            raise ValueError('You must specify the number of rows to sample (e.g. num_rows=100).')

        sampled = pd.DataFrame()
        if num_rows == 0:
            return sampled

        output_file_path = validate_file_path(output_file_path)
        batch_size = min(batch_size, num_rows) if batch_size else num_rows

        try:
            with tqdm.tqdm(total=num_rows, disable=not show_progress_bar) as progress_bar:
                progress_bar.set_description('Sampling rows')
                sampled = self._sample_in_batches(
                    num_rows=num_rows,
                    batch_size=batch_size,
                    max_tries_per_batch=max_tries_per_batch,
                    progress_bar=progress_bar,
                    output_file_path=output_file_path,
                )

        except (Exception, KeyboardInterrupt) as error:
            handle_sampling_error(output_file_path, error)

        return sampled

    def sample(self, num_rows, max_tries_per_batch=100, batch_size=None, output_file_path=None):
        """Sample rows from this table.

        Args:
            num_rows (int):
                Number of rows to sample. This parameter is required.
            max_tries_per_batch (int):
                Number of times to retry sampling until the batch size is met. Defaults to 100.
            batch_size (int or None):
                The batch size to sample. Defaults to ``num_rows``, if None.
            output_file_path (str or None):
                The file to periodically write sampled rows to. If None, does not
                write rows anywhere.

        Returns:
            pandas.DataFrame:
                Sampled data.
        """
        if not self._fitted:
            raise SamplingError(
                'This synthesizer has not been fitted. Please fit your synthesizer first before'
                ' sampling synthetic data.'
            )

        self._check_input_metadata_updated()
        sample_timestamp = datetime.datetime.now()
        has_constraints = bool(self._data_processor._constraints)
        has_batches = batch_size is not None and batch_size != num_rows
        show_progress_bar = has_constraints or has_batches

        sampled_data = self._sample_with_progress_bar(
            num_rows,
            max_tries_per_batch,
            batch_size,
            output_file_path,
            show_progress_bar=show_progress_bar,
        )

        original_columns = getattr(self, '_original_columns', pd.Index([]))
        if not original_columns.empty:
            sampled_data.columns = self._original_columns

        SYNTHESIZER_LOGGER.info({
            'EVENT': 'Sample',
            'TIMESTAMP': sample_timestamp,
            'SYNTHESIZER CLASS NAME': self.__class__.__name__,
            'SYNTHESIZER ID': self._synthesizer_id,
            'TOTAL NUMBER OF TABLES': 1,
            'TOTAL NUMBER OF ROWS': len(sampled_data),
            'TOTAL NUMBER OF COLUMNS': len(sampled_data.columns),
        })

        return sampled_data

    def _transform_conditions_chained_constraints(self, condition_df):
        try:
            transformed_condition = self._validate_transform_constraints(condition_df)
            transformed_condition = self._data_processor.transform(
                transformed_condition, is_condition=True
            )
        except PatternNotMetError:
            raise PatternNotMetError('Provided conditions are not valid for the given constraints.')
        except Exception:
            transformed_condition = self._data_processor.transform(condition_df, is_condition=True)

        return transformed_condition

    def _sample_with_conditions(
        self, conditions, max_tries_per_batch, batch_size, progress_bar=None, output_file_path=None
    ):
        """Sample rows with conditions.

        Args:
            conditions (pandas.DataFrame):
                A DataFrame representing the conditions to be sampled.
            max_tries_per_batch (int):
                Number of times to retry sampling until the batch size is met. Defaults to 100.
            batch_size (int):
                The batch size to use for each sampling call.
            progress_bar (tqdm.tqdm or None):
                The progress bar to update.
            output_file_path (str or None):
                The file to periodically write sampled rows to. Defaults to None.

        Returns:
            pandas.DataFrame:
                Sampled data.

        Raises:
            ConstraintsNotMetError:
                If the conditions are not valid for the given constraints.
            ValueError:
                If any of the following happens:
                    * any of the conditions' columns are not valid.
                    * no rows could be generated.
        """
        condition_columns = list(conditions.columns)
        conditions.index.name = COND_IDX
        conditions = conditions.reset_index()
        grouped_conditions = conditions.groupby(_groupby_list(condition_columns))

        # sample
        all_sampled_rows = []

        for group, dataframe in grouped_conditions:
            if not isinstance(group, tuple):
                group = [group]

            condition = dict(zip(condition_columns, group))
            condition_df = dataframe.iloc[0].to_frame().T
            if hasattr(self, '_chained_patterns'):
                transformed_condition = self._transform_conditions_chained_constraints(condition_df)
            else:
                try:
                    transformed_condition = self._data_processor.transform(
                        condition_df, is_condition=True
                    )
                except ConstraintsNotMetError as error:
                    raise ConstraintsNotMetError(
                        'Provided conditions are not valid for the given constraints.'
                    ) from error

            transformed_conditions = pd.concat(
                [transformed_condition] * len(dataframe), ignore_index=True
            )
            transformed_columns = list(transformed_conditions.columns)
            if not transformed_conditions.empty:
                transformed_conditions.index = dataframe.index
                transformed_conditions[COND_IDX] = dataframe[COND_IDX]

            if len(transformed_columns) == 0:
                sampled_rows = self._conditionally_sample_rows(
                    dataframe=dataframe,
                    condition=condition,
                    transformed_condition=None,
                    max_tries_per_batch=max_tries_per_batch,
                    batch_size=batch_size,
                    progress_bar=progress_bar,
                    output_file_path=output_file_path,
                )
                all_sampled_rows.append(sampled_rows)
            else:
                transformed_groups = transformed_conditions.groupby(
                    _groupby_list(transformed_columns)
                )
                for transformed_group, transformed_dataframe in transformed_groups:
                    if not isinstance(transformed_group, tuple):
                        transformed_group = [transformed_group]

                    transformed_condition = dict(zip(transformed_columns, transformed_group))
                    sampled_rows = self._conditionally_sample_rows(
                        dataframe=transformed_dataframe,
                        condition=condition,
                        transformed_condition=transformed_condition,
                        max_tries_per_batch=max_tries_per_batch,
                        batch_size=batch_size,
                        progress_bar=progress_bar,
                        output_file_path=output_file_path,
                    )
                    all_sampled_rows.append(sampled_rows)

        all_sampled_rows = pd.concat(all_sampled_rows)
        if len(all_sampled_rows) == 0:
            return all_sampled_rows

        all_sampled_rows = all_sampled_rows.set_index(COND_IDX)
        all_sampled_rows.index.name = conditions.index.name
        all_sampled_rows = all_sampled_rows.sort_index()

        return all_sampled_rows

    def _validate_conditions_unseen_columns(self, conditions):
        """Validate the user-passed conditions."""
        for column in conditions.columns:
            if hasattr(self, '_original_metadata'):
                if column not in self._original_metadata.tables[self._table_name].columns:
                    raise ValueError(
                        f"Unexpected column name '{column}'. "
                        'Use a column name that was present in the original data.'
                    )
                if column == self._original_metadata.tables[self._table_name].primary_key:
                    raise ValueError(
                        f"Cannot condtionally sample column name '{column}' because it is "
                        'the primary key.'
                    )
            else:
                if column not in self._data_processor.get_sdtypes():
                    raise ValueError(
                        f"Unexpected column name '{column}'. "
                        f'Use a column name that was present in the original data.'
                    )

    @staticmethod
    def _raise_condition_with_nans():
        raise SynthesizerInputError(
            'Missing values are not yet supported for conditional sampling. '
            'Please include only non-null values in your Condition objects.'
        )

    def _validate_conditions(self, conditions):
        """Validate the user-passed conditions."""
        for condition_dataframe in conditions:
            self._validate_conditions_unseen_columns(condition_dataframe)
            if condition_dataframe.isna().any().any():
                self._raise_condition_with_nans()

    def sample_from_conditions(
        self, conditions, max_tries_per_batch=100, batch_size=None, output_file_path=None
    ):
        """Sample rows from this table with the given conditions.

        Args:
            conditions (list[sdv.sampling.Condition]):
                A list of sdv.sampling.Condition objects, which specify the column
                values in a condition, along with the number of rows for that
                condition.
            max_tries_per_batch (int):
                Number of times to retry sampling until the batch size is met. Defaults to 100.
            batch_size (int):
                The batch size to use per sampling call.
            output_file_path (str or None):
                The file to periodically write sampled rows to. Defaults to None.

        Returns:
            pandas.DataFrame:
                Sampled data.

        Raises:
            ConstraintsNotMetError:
                If the conditions are not valid for the given constraints.
            ValueError:
                If any of the following happens:
                    * any of the conditions' columns are not valid.
                    * no rows could be generated.
        """
        output_file_path = validate_file_path(output_file_path)

        num_rows = functools.reduce(
            lambda num_rows, condition: condition.get_num_rows() + num_rows, conditions, 0
        )

        conditions = self._make_condition_dfs(conditions)
        self._validate_conditions(conditions)

        sampled = pd.DataFrame()
        try:
            with tqdm.tqdm(total=num_rows) as progress_bar:
                progress_bar.set_description('Sampling conditions')
                for condition_dataframe in conditions:
                    sampled_for_condition = self._sample_with_conditions(
                        condition_dataframe,
                        max_tries_per_batch,
                        batch_size,
                        progress_bar,
                        output_file_path,
                    )
                    sampled = pd.concat([sampled, sampled_for_condition], ignore_index=True)

            is_reject_sampling = bool(
                hasattr(self, '_model') and not isinstance(self._model, GaussianMultivariate)
            )
            check_num_rows(
                num_rows=len(sampled),
                expected_num_rows=num_rows,
                is_reject_sampling=is_reject_sampling,
                max_tries_per_batch=max_tries_per_batch,
            )

        except (Exception, KeyboardInterrupt) as error:
            handle_sampling_error(output_file_path, error)

        return sampled

    def _validate_known_columns(self, conditions):
        """Validate the user-passed conditions."""
        self._validate_conditions_unseen_columns(conditions)
        if conditions.dropna().empty:
            self._raise_condition_with_nans()
        elif conditions.isna().any().any():
            warnings.warn(
                'Missing values are not yet supported. '
                'Rows with any missing values will not be created.'
            )

    def sample_remaining_columns(
        self, known_columns, max_tries_per_batch=100, batch_size=None, output_file_path=None
    ):
        """Sample remaining rows from already known columns.

        Args:
            known_columns (pandas.DataFrame):
                A pandas.DataFrame with the columns that are already known. The output
                is a DataFrame such that each row in the output is sampled
                conditionally on the corresponding row in the input.
            max_tries_per_batch (int):
                Number of times to retry sampling until the batch size is met. Defaults to 100.
            batch_size (int):
                The batch size to use per sampling call.
            output_file_path (str or None):
                The file to periodically write sampled rows to. Defaults to None.

        Returns:
            pandas.DataFrame:
                Sampled data.

        Raises:
            ConstraintsNotMetError:
                If the conditions are not valid for the given constraints.
            ValueError:
                If any of the following happens:
                    * any of the conditions' columns are not valid.
                    * no rows could be generated.
        """
        output_file_path = validate_file_path(output_file_path)

        known_columns = known_columns.copy()
        self._validate_known_columns(known_columns)
        sampled = pd.DataFrame()
        try:
            with tqdm.tqdm(total=len(known_columns)) as progress_bar:
                progress_bar.set_description('Sampling remaining columns')
                sampled = self._sample_with_conditions(
                    known_columns, max_tries_per_batch, batch_size, progress_bar, output_file_path
                )

            is_reject_sampling = hasattr(self, '_model') and not isinstance(
                self._model, copulas.multivariate.GaussianMultivariate
            )

            check_num_rows(
                num_rows=len(sampled),
                expected_num_rows=len(known_columns),
                is_reject_sampling=is_reject_sampling,
                max_tries_per_batch=max_tries_per_batch,
            )

        except (Exception, KeyboardInterrupt) as error:
            handle_sampling_error(output_file_path, error)

        return sampled<|MERGE_RESOLUTION|>--- conflicted
+++ resolved
@@ -106,15 +106,9 @@
                 unified_metadata = Metadata.load_from_dict(self._original_metadata.to_dict())
             else:
                 unified_metadata = Metadata.load_from_dict(self.metadata.to_dict())
-<<<<<<< HEAD
 
             setattr(self, '_input_metadata', unified_metadata)
 
-=======
-
-            setattr(self, '_input_metadata', unified_metadata)
-
->>>>>>> f3e05bdd
         if isinstance(self._input_metadata, Metadata):
             metadata = self._input_metadata._convert_to_single_table()
 
