"""Base Synthesizer class."""

import datetime
import functools
import inspect
import logging
import math
import operator
import os
import uuid
import warnings
from collections import defaultdict
from copy import deepcopy

import cloudpickle
import copulas
import numpy as np
import pandas as pd
import tqdm
from copulas.multivariate import GaussianMultivariate

from sdv import version
from sdv._utils import (
    _check_regex_format,
    _groupby_list,
    check_sdv_versions_and_warn,
    check_synthesizer_version,
    generate_synthesizer_id,
    get_possible_chars,
)
from sdv.cag._errors import PatternNotMetError
from sdv.cag._utils import _convert_to_snake_case, _get_invalid_rows
from sdv.constraints.errors import AggregateConstraintsError
from sdv.data_processing.data_processor import DataProcessor
from sdv.errors import (
    ConstraintsNotMetError,
    InvalidDataError,
    SamplingError,
    SynthesizerInputError,
)
from sdv.logging import get_sdv_logger
from sdv.metadata.metadata import Metadata
from sdv.metadata.single_table import SingleTableMetadata
from sdv.single_table.utils import check_num_rows, handle_sampling_error, validate_file_path

LOGGER = logging.getLogger(__name__)
SYNTHESIZER_LOGGER = get_sdv_logger('SingleTableSynthesizer')

COND_IDX = str(uuid.uuid4())
FIXED_RNG_SEED = 73251
INT_REGEX_ZERO_ERROR_MESSAGE = (
    'is stored as an int but the Regex allows it to start with "0". Please remove the Regex '
    'or update it to correspond to valid ints.'
)

DEPRECATION_MSG = (
    "The 'SingleTableMetadata' is deprecated. Please use the new 'Metadata' class for synthesizers."
)


class BaseSynthesizer:
    """Base class for all ``Synthesizers``.

    The ``BaseSynthesizer`` class defines the common API that all the
    ``Synthesizers`` need to implement, as well as common functionality.

    Args:
        metadata (sdv.metadata.Metadata):
            Single table metadata representing the data that this synthesizer will be used for.
            * sdv.metadata.SingleTableMetadata can be used but will be deprecated.
        enforce_min_max_values (bool):
            Specify whether or not to clip the data returned by ``reverse_transform`` of
            the numerical transformer, ``FloatFormatter``, to the min and max values seen
            during ``fit``. Defaults to ``True``.
        enforce_rounding (bool):
            Define rounding scheme for ``numerical`` columns. If ``True``, the data returned
            by ``reverse_transform`` will be rounded as in the original data. Defaults to ``True``.
        locales (list or str):
            The default locale(s) to use for AnonymizedFaker transformers.
            Defaults to ``['en_US']``.

    """

    _model_sdtype_transformers = None
    _model = None

    def _validate_inputs(self, enforce_min_max_values, enforce_rounding):
        if not isinstance(enforce_min_max_values, bool):
            raise SynthesizerInputError(
                f"Invalid value '{enforce_min_max_values}' for parameter 'enforce_min_max_values'."
                ' Please provide True or False.'
            )

        if not isinstance(enforce_rounding, bool):
            raise SynthesizerInputError(
                f"Invalid value '{enforce_rounding}' for parameter 'enforce_rounding'."
                ' Please provide True or False.'
            )

    def _update_default_transformers(self):
        if self._model_sdtype_transformers is not None:
            for sdtype, transformer in self._model_sdtype_transformers.items():
                self._data_processor._update_transformers_by_sdtypes(sdtype, transformer)

    def _check_input_metadata_updated(self):
        if not hasattr(self, '_input_metadata'):
            if hasattr(self, '_original_metadata'):
                unified_metadata = Metadata.load_from_dict(self._original_metadata.to_dict())
            else:
                unified_metadata = Metadata.load_from_dict(self.metadata.to_dict())

            setattr(self, '_input_metadata', unified_metadata)

        if isinstance(self._input_metadata, Metadata):
            metadata = self._input_metadata._convert_to_single_table()

        else:
            metadata = self._input_metadata

        if metadata._updated:
            warnings.warn(
                'Your metadata has been modified. Metadata modifications cannot be applied to an '
                'existing synthesizer. Please create a new synthesizer with the modified metadata.'
            )

    def _check_metadata_updated(self):
        if self.metadata._check_updated_flag():
            self.metadata._reset_updated_flag()
            warnings.warn(
                "We strongly recommend saving the metadata using 'save_to_json' for replicability"
                ' in future SDV versions.'
            )
            if hasattr(self, '_input_metadata'):
                if hasattr(self._input_metadata, '_reset_updated_flag'):
                    self._input_metadata._reset_updated_flag()
                else:
                    self._input_metadata._updated = False

    def _validate_regex_format(self):
        if self.metadata.tables:
            id_columns = self.metadata.get_column_names(table_name=self._table_name, sdtype='id')
            for column_name in id_columns:
                regex = (
                    self.metadata.tables[self._table_name].columns[column_name].get('regex_format')
                )
                _check_regex_format(self._table_name, column_name, regex)

    def __init__(
        self, metadata, enforce_min_max_values=True, enforce_rounding=True, locales=['en_US']
    ):
        self._validate_inputs(enforce_min_max_values, enforce_rounding)

        # Points to the input metadata object and allows us to check if user has changed it
        self._input_metadata = metadata

        # Points to a dynamic metadata object that could be modified by constraints
        self.metadata = metadata

        self._table_name = Metadata.DEFAULT_SINGLE_TABLE_NAME
        if isinstance(metadata, Metadata):
            self._table_name = metadata._get_single_table_name()
        else:
            warnings.warn(DEPRECATION_MSG, FutureWarning)
            self._table_name = Metadata.DEFAULT_SINGLE_TABLE_NAME
            self.metadata = Metadata.load_from_dict(metadata.to_dict(), self._table_name)
            self.metadata.tables[self._table_name]._updated = metadata._updated

        self.metadata.validate()
        self._check_metadata_updated()

        # Points to a metadata object that conserves the initialized status of the synthesizer
        self._original_metadata = deepcopy(self.metadata)

        self.enforce_min_max_values = enforce_min_max_values
        self.enforce_rounding = enforce_rounding
        self.locales = locales
        self._data_processor = DataProcessor(
            metadata=self.metadata._convert_to_single_table(),
            enforce_rounding=self.enforce_rounding,
            enforce_min_max_values=self.enforce_min_max_values,
            locales=self.locales,
        )
        self._validate_regex_format()
        self._original_columns = pd.Index([])
        self._fitted = False
        self._random_state_set = False
        self._update_default_transformers()
        self._creation_date = datetime.datetime.today().strftime('%Y-%m-%d')
        self._fitted_date = None
        self._fitted_sdv_version = None
        self._fitted_sdv_enterprise_version = None
        self._synthesizer_id = generate_synthesizer_id(self)
        SYNTHESIZER_LOGGER.info({
            'EVENT': 'Instance',
            'TIMESTAMP': datetime.datetime.now(),
            'SYNTHESIZER CLASS NAME': self.__class__.__name__,
            'SYNTHESIZER ID': self._synthesizer_id,
        })

    def set_address_columns(self, column_names, anonymization_level='full'):
        """Set the address multi-column transformer."""
        warnings.warn(
            '`set_address_columns` is deprecated. Please add these columns directly to your'
            ' metadata using `add_column_relationship`.',
            DeprecationWarning,
        )

    def _validate_metadata(self, data):
        """Validate that the data follows the metadata."""
        errors = []
        try:
            if isinstance(self.metadata, Metadata):
                self.metadata.validate_data({self._table_name: data})
            else:
                self.metadata.validate_data(data)
        except InvalidDataError as error:
            errors += error.errors

        if errors:
            raise InvalidDataError(errors)

    def _validate_constraints(self, data):
        """Validate that the data satisfies the constraints."""
        errors = []
        try:
            self._data_processor._fit_constraints(data)
        except AggregateConstraintsError as e:
            errors.append(e)

        if errors:
            raise ConstraintsNotMetError(errors)

    def _validate(self, data):
        """Validate any rules that only apply to specific synthesizers.

        This method should be overridden by subclasses.
        """
        return []

    def _get_table_metadata(self):
        if isinstance(self.metadata, Metadata):
            return self.metadata.tables.get(self._table_name, SingleTableMetadata())

        return self.metadata

    def _validate_primary_key(self, data):
        primary_key = self._get_table_metadata().primary_key
        is_int = primary_key and pd.api.types.is_integer_dtype(data[primary_key])
        regex = self._get_table_metadata().columns.get(primary_key, {}).get('regex_format')
        if is_int and regex:
            possible_characters = get_possible_chars(regex, 1)
            if '0' in possible_characters:
                raise SynthesizerInputError(
                    f'Primary key "{primary_key}" {INT_REGEX_ZERO_ERROR_MESSAGE}'
                )

    def validate(self, data):
        """Validate data.

        Args:
            data (pd.DataFrame):
                The data to validate.

        Raises:
            ValueError:
                Raised when data is not of type pd.DataFrame.
            ConstraintsNotMetError:
                If the conditions are not valid for the given constraints.
            InvalidDataError:
                Raised if:
                    * data columns don't match metadata
                    * keys have missing values
                    * primary or alternate keys are not unique
                    * context columns vary for a sequence key
                    * values of a column don't satisfy their sdtype
        """
        self._validate_metadata(data)
        self._validate_primary_key(data)
        self._validate_constraints(data)

        # Retaining the logic of returning errors and raising them here to maintain consistency
        # with the existing workflow with synthesizers
        synthesizer_errors = self._validate(data)  # Validate rules specific to each synthesizer
        if synthesizer_errors:
            raise InvalidDataError(synthesizer_errors)

    def _validate_transformers(self, column_name_to_transformer):
        primary_and_alternate_keys = self._get_table_metadata()._get_primary_and_alternate_keys()
        sequence_keys = self._get_table_metadata()._get_set_of_sequence_keys()
        keys = primary_and_alternate_keys | sequence_keys
        for column, transformer in column_name_to_transformer.items():
            if transformer is None:
                continue

            if column in keys and not transformer.is_generator():
                raise SynthesizerInputError(
                    f"Column '{column}' is a key. It cannot be preprocessed using "
                    f"the '{type(transformer).__name__}' transformer."
                )

            # If columns were set, the transformer was fitted
            if transformer.columns:
                raise SynthesizerInputError(
                    f"Transformer for column '{column}' has already been fit on data."
                )

    def _warn_quality_and_performance(self, column_name_to_transformer):
        """Raise warning if the quality/performance may be impacted.

        Args:
            column_name_to_transformer (dict):
                Dict mapping column names to transformers to be used for that column.
        """
        table_metadata = self._get_table_metadata()
        for column in column_name_to_transformer:
            sdtype = table_metadata.columns.get(column, {}).get('sdtype')
            if sdtype in {'categorical', 'boolean'}:
                warnings.warn(
                    f"Replacing the default transformer for column '{column}' "
                    'might impact the quality of your synthetic data.'
                )

    def _warn_unable_to_enforce_rounding(self, column_name_to_transformer):
        if self.enforce_rounding:
            invalid_columns = []
            for column, transformer in column_name_to_transformer.items():
                if (
                    hasattr(transformer, 'learn_rounding_scheme')
                    and not transformer.learn_rounding_scheme
                ):
                    invalid_columns.append(column)

            if invalid_columns:
                warnings.warn(
                    f'Unable to turn off rounding scheme for column(s) {invalid_columns}, '
                    'because the overall synthesizer is enforcing rounding. We '
                    "recommend setting the synthesizer's 'enforce_rounding' "
                    'parameter to False.'
                )

    def update_transformers(self, column_name_to_transformer):
        """Update any of the transformers assigned to each of the column names.

        Args:
            column_name_to_transformer (dict):
                Dict mapping column names to transformers to be used for that column.
        """
        self._validate_transformers(column_name_to_transformer)
        self._warn_quality_and_performance(column_name_to_transformer)
        self._warn_unable_to_enforce_rounding(column_name_to_transformer)
        self._data_processor.update_transformers(column_name_to_transformer)
        if self._fitted:
            msg = 'For this change to take effect, please refit the synthesizer using `fit`.'
            warnings.warn(msg, UserWarning)

    def get_parameters(self):
        """Return the parameters used to instantiate the synthesizer."""
        parameters = inspect.signature(self.__init__).parameters
        instantiated_parameters = {}
        for parameter_name in parameters:
            if parameter_name != 'metadata':
                instantiated_parameters[parameter_name] = self.__dict__.get(parameter_name)

        return instantiated_parameters

    def get_metadata(self, version='original'):
        """Get the metadata, either original or modified after applying CAG patterns.

        Args:
            version (str, optional):
                The version of metadata to return, must be one of 'original' or 'modified'. If
                'original', will return the original metadata used to instantiate the
                synthesizer. If 'modified', will return the modified metadata after applying this
                synthesizer's CAG patterns. Defaults to 'original'.
        """
        if version not in ('original', 'modified'):
            raise ValueError(
                f"Unrecognized version '{version}', please use 'original' or 'modified'."
            )

        table_name = getattr(self, '_table_name', None)
        if hasattr(self, '_original_metadata') and version == 'original':
            return Metadata.load_from_dict(self._original_metadata.to_dict(), table_name)

        return Metadata.load_from_dict(self.metadata.to_dict(), table_name)

    def load_custom_constraint_classes(self, filepath, class_names):
        """Load a custom constraint class for the current synthesizer.

        Args:
            filepath (str):
                String representing the absolute or relative path to the python file where
                the custom constraints are declared.
            class_names (list):
                A list of custom constraint classes to be imported.
        """
        self._data_processor.load_custom_constraint_classes(filepath, class_names)

    def add_custom_constraint_class(self, class_object, class_name):
        """Add a custom constraint class for the synthesizer to use.

        Args:
            class_object (sdv.constraints.Constraint):
                A custom constraint class object.
            class_name (str):
                The name to assign this custom constraint class. This will be the name to use
                when writing a constraint dictionary for ``add_constraints``.
        """
        self._data_processor.add_custom_constraint_class(class_object, class_name)

    def add_constraints(self, constraints):
        """Add constraints to the synthesizer.

        Args:
            constraints (list):
                List of constraints described as dictionaries in the following format:
                    * ``constraint_class``: Name of the constraint to apply.
                    * ``constraint_parameters``: A dictionary with the constraint parameters.
        """
        if self._fitted:
            warnings.warn(
                "For these constraints to take effect, please refit the synthesizer using 'fit'."
            )

        self._data_processor.add_constraints(constraints)

    def get_constraints(self):
        """Get a list of the current constraints that will be used.

        Returns:
            list:
                List of dictionaries describing the constraints for this synthesizer.
        """
        return self._data_processor.get_constraints()

    def auto_assign_transformers(self, data):
        """Automatically assign the required transformers for the given data and constraints.

        This method will automatically set a configuration to the ``rdt.HyperTransformer``
        with the required transformers for the current data.

        Args:
            data (pandas.DataFrame):
                The raw data (before any transformations) that will be used to fit the model.
        """
        self.validate(data)
        self._data_processor.prepare_for_fitting(data)

    def get_transformers(self):
        """Get a dictionary mapping of ``column_name``  and ``rdt.transformers``.

        A dictionary representing the column names and the transformers that will be used
        to transform the data.

        Returns:
            dict:
                A dictionary mapping with column names and transformers.
        """
        field_transformers = self._data_processor._hyper_transformer.field_transformers
        if field_transformers == {}:
            raise ValueError(
                "No transformers were returned in 'get_transformers'. "
                "Use 'auto_assign_transformers' or 'fit' to create them."
            )

        # Order the output to match metadata
        table_metadata = self._get_table_metadata()
        ordered_field_transformers = {
            column_name: field_transformers.get(column_name)
            for column_name in table_metadata.columns
            if column_name in field_transformers
        }

        # Add missing columns created by the constraints
        ordered_field_transformers.update(field_transformers)

        return ordered_field_transformers

    def get_info(self):
        """Get dictionary with information regarding the synthesizer.

        Return:
            dict:
                * ``class_name``: synthesizer class name.
                * ``creation_date``: date of creation.
                * ``is_fit``: whether or not the synthesizer has been fit.
                * ``last_fit_date``: date for the last time it was fit.
                * ``fitted_sdv_version``: version of sdv it was on when fitted.
                * ``fitted_sdv_enterprise_version``: version of sdv enterprsie if available.
        """
        info = {
            'class_name': self.__class__.__name__,
            'creation_date': self._creation_date,
            'is_fit': self._fitted,
            'last_fit_date': self._fitted_date,
            'fitted_sdv_version': self._fitted_sdv_version,
        }
        if self._fitted_sdv_enterprise_version is not None:
            info['fitted_sdv_enterprise_version'] = self._fitted_sdv_enterprise_version

        return info

    def _preprocess(self, data):
        self.validate(data)
        self._data_processor.fit(data)
        return self._data_processor.transform(data)

    def _store_and_convert_original_cols(self, data):
        # Transform in place to avoid possible large copy of data
        for column in data.columns:
            if isinstance(column, int):
                self._original_columns = data.columns
                data.columns = data.columns.astype(str)
                return True

        return False

    def preprocess(self, data):
        """Transform the raw data to numerical space.

        Args:
            data (pandas.DataFrame):
                The raw data to be transformed.

        Returns:
            pandas.DataFrame:
                The preprocessed data.
        """
        if self._fitted:
            warnings.warn(
                'This model has already been fitted. To use the new preprocessed data, '
                "please refit the model using 'fit' or 'fit_processed_data'."
            )

        is_converted = self._store_and_convert_original_cols(data)
        preprocess_data = self._preprocess(data)
        if is_converted:
            data.columns = self._original_columns

        return preprocess_data

    def _fit(self, processed_data):
        """Fit the model to the table.

        Args:
            processed_data (pandas.DataFrame):
                Data to be learned.
        """
        raise NotImplementedError()

    def fit_processed_data(self, processed_data):
        """Fit this model to the transformed data.

        Args:
            processed_data (pandas.DataFrame):
                The transformed data used to fit the model to.
        """
        SYNTHESIZER_LOGGER.info({
            'EVENT': 'Fit processed data',
            'TIMESTAMP': datetime.datetime.now(),
            'SYNTHESIZER CLASS NAME': self.__class__.__name__,
            'SYNTHESIZER ID': self._synthesizer_id,
            'TOTAL NUMBER OF TABLES': 1,
            'TOTAL NUMBER OF ROWS': len(processed_data),
            'TOTAL NUMBER OF COLUMNS': len(processed_data.columns),
        })

        check_synthesizer_version(self, is_fit_method=True, compare_operator=operator.lt)
        if not processed_data.empty:
            self._fit(processed_data)

        self._fitted = True
        self._fitted_date = datetime.datetime.today().strftime('%Y-%m-%d')
        self._fitted_sdv_version = getattr(version, 'public', None)
        self._fitted_sdv_enterprise_version = getattr(version, 'enterprise', None)

    def fit(self, data):
        """Fit this model to the original data.

        Args:
            data (pandas.DataFrame):
                The raw data (before any transformations) to fit the model to.
        """
        SYNTHESIZER_LOGGER.info({
            'EVENT': 'Fit',
            'TIMESTAMP': datetime.datetime.now(),
            'SYNTHESIZER CLASS NAME': self.__class__.__name__,
            'SYNTHESIZER ID': self._synthesizer_id,
            'TOTAL NUMBER OF TABLES': 1,
            'TOTAL NUMBER OF ROWS': len(data),
            'TOTAL NUMBER OF COLUMNS': len(data.columns),
        })

        check_synthesizer_version(self, is_fit_method=True, compare_operator=operator.lt)
        self._check_input_metadata_updated()
        self._fitted = False
        self._data_processor.reset_sampling()
        self._random_state_set = False
        processed_data = self.preprocess(data)
        self.fit_processed_data(processed_data)

    def _validate_fit_before_save(self):
        """Validate that the synthesizer has been fitted before saving."""
        if not self._fitted:
            warnings.warn(
                'You are saving a synthesizer that has not yet been fitted. You will not be able '
                'to sample synthetic data without fitting. We recommend fitting the synthesizer '
                'first and then saving.'
            )

    def save(self, filepath):
        """Save this model instance to the given path using cloudpickle.

        Args:
            filepath (str):
                Path where the synthesizer instance will be serialized.
        """
        self._validate_fit_before_save()
        synthesizer_id = getattr(self, '_synthesizer_id', None)
        SYNTHESIZER_LOGGER.info({
            'EVENT': 'Save',
            'TIMESTAMP': datetime.datetime.now(),
            'SYNTHESIZER CLASS NAME': self.__class__.__name__,
            'SYNTHESIZER ID': synthesizer_id,
        })

        with open(filepath, 'wb') as output:
            cloudpickle.dump(self, output)

    @classmethod
    def load(cls, filepath):
        """Load a single-table synthesizer from a given path.

        Args:
            filepath (str):
                A string describing the filepath of your saved synthesizer.

        Returns:
            SingleTableSynthesizer:
                The loaded synthesizer.
        """
        with open(filepath, 'rb') as f:
            try:
                synthesizer = cloudpickle.load(f)
            except RuntimeError as e:
                err_msg = (
                    'Attempting to deserialize object on a CUDA device but '
                    'torch.cuda.is_available() is False. If you are running on a CPU-only machine,'
                    " please use torch.load with map_location=torch.device('cpu') "
                    'to map your storages to the CPU.'
                )
                if str(e) == err_msg:
                    raise SamplingError(
                        'This synthesizer was created on a machine with GPU but the current '
                        'machine is CPU-only. This feature is currently unsupported. We recommend'
                        ' sampling on the same GPU-enabled machine.'
                    )
                raise e

        check_synthesizer_version(synthesizer)
        check_sdv_versions_and_warn(synthesizer)
        if getattr(synthesizer, '_synthesizer_id', None) is None:
            synthesizer._synthesizer_id = generate_synthesizer_id(synthesizer)

        SYNTHESIZER_LOGGER.info({
            'EVENT': 'Load',
            'TIMESTAMP': datetime.datetime.now(),
            'SYNTHESIZER CLASS NAME': synthesizer.__class__.__name__,
            'SYNTHESIZER ID': synthesizer._synthesizer_id,
        })

        return synthesizer


class BaseSingleTableSynthesizer(BaseSynthesizer):
    """Base class for all single-table ``Synthesizers``.

    The ``BaseSingleTableSynthesizer`` class defines the common sampling methods
    for all single-table synthesizers.
    """

    def __init__(
        self,
        metadata,
        enforce_min_max_values=True,
        enforce_rounding=True,
        locales=['en_US'],
    ):
        super().__init__(metadata, enforce_min_max_values, enforce_rounding, locales)
        self._chained_patterns = []  # chain of patterns used to preprocess the data
        self._reject_sampling_patterns = []  # patterns used only for reject sampling

    def add_cag(self, patterns):
        """Add the list of constraint-augmented generation patterns to the synthesizer.

        Args:
            patterns (list):
                A list of CAG patterns to apply to the synthesizer.
        """
        for pattern in patterns:
            try:
                self.metadata = pattern.get_updated_metadata(self.metadata)
                self._chained_patterns.append(pattern)
            except PatternNotMetError as e:
                LOGGER.info(
                    'Enforcing pattern %s using reject sampling.', pattern.__class__.__name__
                )

                try:
                    pattern.get_updated_metadata(self._original_metadata)
                    self._reject_sampling_patterns.append(pattern)
                except PatternNotMetError:
                    raise e

        self._data_processor = DataProcessor(
            metadata=self.metadata._convert_to_single_table(),
            enforce_rounding=self.enforce_rounding,
            enforce_min_max_values=self.enforce_min_max_values,
            locales=self.locales,
        )

    def get_cag(self):
        """Get a list of constraint-augmented generation patterns applied to the synthesizer."""
        return deepcopy(self._chained_patterns + self._reject_sampling_patterns)

<<<<<<< HEAD
    def validate_cag(self, synthetic_data):
        """Validate synthetic_data against the CAG patterns.

        Args:
            synthetic_data (pd.DataFrame): The synthetic data to validate

        Raises:
            PatternNotMetError:
                Raised if synthetic data does not match CAG patterns.
        """
        transformed_data = synthetic_data
        for attribute in ['_reject_sampling_patterns', '_chained_patterns']:
            for pattern in getattr(self, attribute, []):
                if attribute == '_reject_sampling_patterns':
                    valid = pattern.is_valid(data=synthetic_data)
                else:
                    valid = pattern.is_valid(data=transformed_data)

                if not valid.all():
                    invalid_rows_str = _get_invalid_rows(valid)
                    pattern_name = _convert_to_snake_case(pattern.__class__.__name__)
                    pattern_name = pattern_name.replace('_', ' ')
                    msg = f'The {pattern_name} requirement is not met '
                    msg += f'for row indices: {invalid_rows_str}.'
                    raise PatternNotMetError(msg)
                elif attribute == '_chained_patterns':
                    transformed_data = pattern.transform(data=transformed_data)

    def get_metadata(self, version='original'):
        """Get the metadata, either original or modified after applying CAG patterns.

        Args:
            version (str, optional):
                The version of metadata to return, must be one of 'original' or 'modified'. If
                'original', will return the original metadata used to instantiate the
                synthesizer. If 'modified', will return the modified metadata after applying this
                synthesizer's CAG patterns. Defaults to 'original'.
        """
        if version not in ('original', 'modified'):
            raise ValueError(
                f"Unrecognized version '{version}', please use 'original' or 'modified'."
            )

        if hasattr(self, '_original_metadata') and version == 'original':
            return self._original_metadata

        return super().get_metadata()

=======
>>>>>>> 64e82584
    def _transform_helper(self, data):
        """Validate and transform all CAG patterns during preprocessing.

        Args:
            data (dict[str, pd.DataFrame]):
                The data dictionary.
        """
        if self._fitted:
            for pattern in self._chained_patterns:
                data = pattern.transform(data)
            return data

        metadata = self._original_metadata
        original_data = data
        for pattern in self._chained_patterns:
            pattern.fit(data, metadata)
            metadata = pattern.get_updated_metadata(metadata)
            data = pattern.transform(data)

        for pattern in self._reject_sampling_patterns:
            pattern.fit(original_data, self._original_metadata)

        return data

    def preprocess(self, data):
        """Transform the raw data to numerical space.

        Args:
            data (pandas.DataFrame):
                The raw data to be transformed.

        Returns:
            pandas.DataFrame:
                The preprocessed data.
        """
        if self._fitted:
            warnings.warn(
                'This model has already been fitted. To use the new preprocessed data, '
                "please refit the model using 'fit' or 'fit_processed_data'."
            )

        is_converted = self._store_and_convert_original_cols(data)
        data = self._transform_helper(data)
        preprocess_data = self._preprocess(data)

        if is_converted:
            data.columns = self._original_columns

        return preprocess_data

    def _set_random_state(self, random_state):
        """Set the random state of the model's random number generator.

        Args:
            random_state (int, tuple[np.random.RandomState, torch.Generator], or None):
                Seed or tuple of random states to use.
        """
        self._model.set_random_state(random_state)
        self._random_state_set = True

    def reset_sampling(self):
        """Reset the sampling to the state that was left right after fitting."""
        self._data_processor.reset_sampling()
        self._random_state_set = False

    @staticmethod
    def _filter_conditions(sampled, conditions, float_rtol):
        """Filter the sampled rows that match the conditions.

        If condition columns are float values, consider a match anything that
        is closer than the given ``float_rtol`` and then make the value exact.

        Args:
            sampled (pandas.DataFrame):
                The sampled rows, reverse transformed.
            conditions (dict):
                The dictionary of conditioning values.
            float_rtol (float):
                Maximum tolerance when considering a float match.

        Returns:
            pandas.DataFrame:
                Rows from the sampled data that match the conditions.
        """
        for column, value in conditions.items():
            column_values = sampled[column]
            if column_values.dtype.kind == 'f':
                distance = abs(value) * float_rtol
                sampled = sampled[np.abs(column_values - value) <= distance]
                sampled.loc[:, column] = value
            else:
                sampled = sampled[column_values == value]

        return sampled

    def _sample_rows(
        self,
        num_rows,
        conditions=None,
        transformed_conditions=None,
        float_rtol=0.1,
        previous_rows=None,
        keep_extra_columns=False,
    ):
        """Sample rows with the given conditions.

        Input conditions is taken both in the raw input format, which will be used
        for filtering during the reject-sampling loop, and already transformed
        to the model format, which will be passed down to the model if it supports
        conditional sampling natively.

        If condition columns are float values, consider a match anything that
        is closer than the given ``float_rtol`` and then make the value exact.

        If the model does not have any data columns, the result of this call
        is a dataframe of the requested length with no columns in it.

        If there are no columns other than the ``primary_key``, this will proceed to sample
        only the ``primary_key`` using the ``DataProcessor``.

        Args:
            num_rows (int):
                Number of rows to sample.
            conditions (dict):
                The dictionary of conditioning values in the original format.
            transformed_conditions (dict):
                The dictionary of conditioning values transformed to the model format.
            float_rtol (float):
                Maximum tolerance when considering a float match.
            previous_rows (pandas.DataFrame):
                Valid rows sampled in the previous iterations.
            keep_extra_columns (bool):
                Whether to keep extra columns from the sampled data. Defaults to False.

        Returns:
            tuple:
                * pandas.DataFrame:
                    Rows from the sampled data that match the conditions.
                * int:
                    Number of rows that are considered valid.
        """
        if self._model and not self._random_state_set:
            self._set_random_state(FIXED_RNG_SEED)
        need_sample = self._data_processor.get_sdtypes(primary_keys=False) or keep_extra_columns
        if self._model and need_sample:
            if conditions is None:
                raw_sampled = self._sample(num_rows)
            else:
                try:
                    raw_sampled = self._sample(num_rows, transformed_conditions)
                except NotImplementedError:
                    raw_sampled = self._sample(num_rows)
            sampled = self._data_processor.reverse_transform(raw_sampled)
            if keep_extra_columns:
                input_columns = self._data_processor._hyper_transformer._input_columns
                missing_cols = list(
                    set(raw_sampled.columns) - set(input_columns) - set(sampled.columns)
                )
                sampled = pd.concat([sampled, raw_sampled[missing_cols]], axis=1)

            if hasattr(self, '_chained_patterns') and hasattr(self, '_reject_sampling_patterns'):
                for pattern in reversed(self._chained_patterns):
                    sampled = pattern.reverse_transform(sampled)
                    valid_rows = pattern.is_valid(sampled)
                    sampled = sampled[valid_rows]

                for pattern in reversed(self._reject_sampling_patterns):
                    valid_rows = pattern.is_valid(sampled)
                    sampled = sampled[valid_rows]

            if previous_rows is not None:
                sampled = pd.concat([previous_rows, sampled], ignore_index=True)
            sampled = self._data_processor.filter_valid(sampled)

            if conditions is not None:
                sampled = self._filter_conditions(sampled, conditions, float_rtol)

            num_valid = len(sampled)

            return sampled, num_valid

        else:
            sampled = pd.DataFrame(index=range(num_rows))
            sampled = self._data_processor.reverse_transform(sampled)
            return sampled, num_rows

    def _sample_batch(
        self,
        batch_size,
        max_tries=100,
        conditions=None,
        transformed_conditions=None,
        float_rtol=0.01,
        progress_bar=None,
        output_file_path=None,
        keep_extra_columns=False,
    ):
        """Sample a batch of rows with the given conditions.

        This will enter a reject-sampling loop in which rows will be sampled until
        all of them are valid and match the requested conditions. If ``max_tries``
        is exceeded, it will return as many rows as it has sampled, which may be less
        than the target number of rows.

        Input conditions is taken both in the raw input format, which will be used
        for filtering during the reject-sampling loop, and already transformed
        to the model format, which will be passed down to the model if it supports
        conditional sampling natively.

        If condition columns are float values, consider a match anything that is
        relatively closer than the given ``float_rtol`` and then make the value exact.

        If the model does not have any data columns, the result of this call
        is a dataframe of the requested length with no columns in it.

        Args:
            batch_size (int):
                Number of rows to sample for this batch. If not given the model
                will generate as many rows as there were in the
                data passed to the ``fit`` method.
            max_tries (int):
                Number of times to retry sampling until the batch size is met.
                Defaults to 100.
            conditions (dict):
                The dictionary of conditioning values in the original input format.
            transformed_conditions (dict):
                The dictionary of conditioning values transformed to the model format.
            float_rtol (float):
                Maximum tolerance when considering a float match.
            progress_bar (tqdm.tqdm or None):
                The progress bar to update when sampling. If None, a new tqdm progress
                bar will be created.
            output_file_path (str or None):
                The file to periodically write sampled rows to. If None, does not write
                rows anywhere.
            keep_extra_columns (bool):
                Whether to keep extra columns from the sampled data. Defaults to False.

        Returns:
            pandas.DataFrame:
                Sampled data.
        """
        num_rows_to_sample = batch_size

        counter = 0
        num_valid = 0
        prev_num_valid = None
        remaining = batch_size
        sampled = pd.DataFrame()

        while num_valid < batch_size and counter < max_tries:
            prev_num_valid = num_valid
            sampled, num_valid = self._sample_rows(
                num_rows_to_sample,
                conditions,
                transformed_conditions,
                float_rtol,
                sampled,
                keep_extra_columns,
            )

            num_new_valid_rows = num_valid - prev_num_valid
            num_increase = min(num_new_valid_rows, remaining)
            num_sampled = min(len(sampled), batch_size)
            if num_increase > 0:
                if output_file_path:
                    append_kwargs = {'mode': 'a', 'header': False}
                    append_kwargs = append_kwargs if os.path.getsize(output_file_path) > 0 else {}
                    sampled.head(num_sampled).tail(num_increase).to_csv(
                        output_file_path,
                        index=False,
                        **append_kwargs,
                    )

                if progress_bar is not None:
                    progress_bar.update(num_increase)

            remaining = batch_size - num_valid
            valid_rate = max(num_new_valid_rows, 1) / max(num_rows_to_sample, 1)
            num_rows_to_sample = min(10 * batch_size, int(remaining / valid_rate))

            if remaining > 0:
                LOGGER.info(
                    f'{remaining} valid rows remaining. Resampling {num_rows_to_sample} rows'
                )

            counter += 1

        return sampled.head(min(len(sampled), batch_size))

    @staticmethod
    def _make_condition_dfs(conditions):
        """Transform ``conditions`` into a list of dataframes.

        Args:
            conditions (list[sdv.sampling.Condition]):
                A list of ``sdv.sampling.Condition``, where each ``Condition`` object
                represents a desired column value mapping and the number of rows
                to generate for that condition.

        Returns:
            list[pandas.DataFrame]:
                A list of ``conditions`` as dataframes.
        """
        condition_dataframes = defaultdict(list)
        for condition in conditions:
            column_values = condition.get_column_values()
            condition_dataframes[tuple(column_values.keys())].append(
                pd.DataFrame(column_values, index=range(condition.get_num_rows()))
            )

        return [
            pd.concat(condition_list, ignore_index=True)
            for condition_list in condition_dataframes.values()
        ]

    def _sample_in_batches(
        self,
        num_rows,
        batch_size,
        max_tries_per_batch,
        conditions=None,
        transformed_conditions=None,
        float_rtol=0.01,
        progress_bar=None,
        output_file_path=None,
    ):
        sampled = []
        batch_size = batch_size if num_rows > batch_size else num_rows
        for step in range(math.ceil(num_rows / batch_size)):
            sampled_rows = self._sample_batch(
                batch_size=batch_size,
                max_tries=max_tries_per_batch,
                conditions=conditions,
                transformed_conditions=transformed_conditions,
                float_rtol=float_rtol,
                progress_bar=progress_bar,
                output_file_path=output_file_path,
            )
            sampled.append(sampled_rows)

        sampled = pd.concat(sampled, ignore_index=True) if len(sampled) > 0 else pd.DataFrame()
        return sampled.head(num_rows)

    def _conditionally_sample_rows(
        self,
        dataframe,
        condition,
        transformed_condition,
        max_tries_per_batch=None,
        batch_size=None,
        float_rtol=0.01,
        graceful_reject_sampling=True,
        progress_bar=None,
        output_file_path=None,
    ):
        batch_size = batch_size or len(dataframe)
        sampled_rows = self._sample_in_batches(
            num_rows=len(dataframe),
            batch_size=batch_size,
            max_tries_per_batch=max_tries_per_batch,
            conditions=condition,
            transformed_conditions=transformed_condition,
            float_rtol=float_rtol,
            progress_bar=progress_bar,
            output_file_path=output_file_path,
        )

        if len(sampled_rows) > 0:
            sampled_rows[COND_IDX] = dataframe[COND_IDX].to_numpy()[: len(sampled_rows)]

        elif not graceful_reject_sampling:
            user_msg = (
                f"Unable to sample any rows for the given conditions '{transformed_condition}'. "
            )
            if hasattr(self, '_model') and isinstance(self._model, GaussianMultivariate):
                user_msg = user_msg + (
                    'This may be because the provided values are out-of-bounds in the '
                    'current model. \nPlease try again with a different set of values.'
                )
            else:
                user_msg = user_msg + (
                    f"Try increasing 'max_tries_per_batch' (currently: {max_tries_per_batch}) "
                    f"or increasing 'batch_size' (currently: {batch_size}). Note that "
                    'increasing these values will also increase the sampling time.'
                )

            raise ValueError(user_msg)

        return sampled_rows

    def _sample_with_progress_bar(
        self,
        num_rows,
        max_tries_per_batch=100,
        batch_size=None,
        output_file_path=None,
        show_progress_bar=True,
    ):
        if num_rows is None:
            raise ValueError('You must specify the number of rows to sample (e.g. num_rows=100).')

        sampled = pd.DataFrame()
        if num_rows == 0:
            return sampled

        output_file_path = validate_file_path(output_file_path)
        batch_size = min(batch_size, num_rows) if batch_size else num_rows

        try:
            with tqdm.tqdm(total=num_rows, disable=not show_progress_bar) as progress_bar:
                progress_bar.set_description('Sampling rows')
                sampled = self._sample_in_batches(
                    num_rows=num_rows,
                    batch_size=batch_size,
                    max_tries_per_batch=max_tries_per_batch,
                    progress_bar=progress_bar,
                    output_file_path=output_file_path,
                )

        except (Exception, KeyboardInterrupt) as error:
            handle_sampling_error(output_file_path, error)

        return sampled

    def sample(self, num_rows, max_tries_per_batch=100, batch_size=None, output_file_path=None):
        """Sample rows from this table.

        Args:
            num_rows (int):
                Number of rows to sample. This parameter is required.
            max_tries_per_batch (int):
                Number of times to retry sampling until the batch size is met. Defaults to 100.
            batch_size (int or None):
                The batch size to sample. Defaults to ``num_rows``, if None.
            output_file_path (str or None):
                The file to periodically write sampled rows to. If None, does not
                write rows anywhere.

        Returns:
            pandas.DataFrame:
                Sampled data.
        """
        if not self._fitted:
            raise SamplingError(
                'This synthesizer has not been fitted. Please fit your synthesizer first before'
                ' sampling synthetic data.'
            )

        self._check_input_metadata_updated()
        sample_timestamp = datetime.datetime.now()
        has_constraints = bool(self._data_processor._constraints)
        has_batches = batch_size is not None and batch_size != num_rows
        show_progress_bar = has_constraints or has_batches

        sampled_data = self._sample_with_progress_bar(
            num_rows,
            max_tries_per_batch,
            batch_size,
            output_file_path,
            show_progress_bar=show_progress_bar,
        )

        original_columns = getattr(self, '_original_columns', pd.Index([]))
        if not original_columns.empty:
            sampled_data.columns = self._original_columns

        SYNTHESIZER_LOGGER.info({
            'EVENT': 'Sample',
            'TIMESTAMP': sample_timestamp,
            'SYNTHESIZER CLASS NAME': self.__class__.__name__,
            'SYNTHESIZER ID': self._synthesizer_id,
            'TOTAL NUMBER OF TABLES': 1,
            'TOTAL NUMBER OF ROWS': len(sampled_data),
            'TOTAL NUMBER OF COLUMNS': len(sampled_data.columns),
        })

        return sampled_data

    def _sample_with_conditions(
        self, conditions, max_tries_per_batch, batch_size, progress_bar=None, output_file_path=None
    ):
        """Sample rows with conditions.

        Args:
            conditions (pandas.DataFrame):
                A DataFrame representing the conditions to be sampled.
            max_tries_per_batch (int):
                Number of times to retry sampling until the batch size is met. Defaults to 100.
            batch_size (int):
                The batch size to use for each sampling call.
            progress_bar (tqdm.tqdm or None):
                The progress bar to update.
            output_file_path (str or None):
                The file to periodically write sampled rows to. Defaults to None.

        Returns:
            pandas.DataFrame:
                Sampled data.

        Raises:
            ConstraintsNotMetError:
                If the conditions are not valid for the given constraints.
            ValueError:
                If any of the following happens:
                    * any of the conditions' columns are not valid.
                    * no rows could be generated.
        """
        condition_columns = list(conditions.columns)
        conditions.index.name = COND_IDX
        conditions = conditions.reset_index()
        grouped_conditions = conditions.groupby(_groupby_list(condition_columns))

        # sample
        all_sampled_rows = []

        for group, dataframe in grouped_conditions:
            if not isinstance(group, tuple):
                group = [group]

            condition = dict(zip(condition_columns, group))
            condition_df = dataframe.iloc[0].to_frame().T
            try:
                transformed_condition = self._data_processor.transform(
                    condition_df, is_condition=True
                )
            except ConstraintsNotMetError as error:
                raise ConstraintsNotMetError(
                    'Provided conditions are not valid for the given constraints.'
                ) from error

            transformed_conditions = pd.concat(
                [transformed_condition] * len(dataframe), ignore_index=True
            )
            transformed_columns = list(transformed_conditions.columns)
            if not transformed_conditions.empty:
                transformed_conditions.index = dataframe.index
                transformed_conditions[COND_IDX] = dataframe[COND_IDX]

            if len(transformed_columns) == 0:
                sampled_rows = self._conditionally_sample_rows(
                    dataframe=dataframe,
                    condition=condition,
                    transformed_condition=None,
                    max_tries_per_batch=max_tries_per_batch,
                    batch_size=batch_size,
                    progress_bar=progress_bar,
                    output_file_path=output_file_path,
                )
                all_sampled_rows.append(sampled_rows)
            else:
                transformed_groups = transformed_conditions.groupby(
                    _groupby_list(transformed_columns)
                )
                for transformed_group, transformed_dataframe in transformed_groups:
                    if not isinstance(transformed_group, tuple):
                        transformed_group = [transformed_group]

                    transformed_condition = dict(zip(transformed_columns, transformed_group))
                    sampled_rows = self._conditionally_sample_rows(
                        dataframe=transformed_dataframe,
                        condition=condition,
                        transformed_condition=transformed_condition,
                        max_tries_per_batch=max_tries_per_batch,
                        batch_size=batch_size,
                        progress_bar=progress_bar,
                        output_file_path=output_file_path,
                    )
                    all_sampled_rows.append(sampled_rows)

        all_sampled_rows = pd.concat(all_sampled_rows)
        if len(all_sampled_rows) == 0:
            return all_sampled_rows

        all_sampled_rows = all_sampled_rows.set_index(COND_IDX)
        all_sampled_rows.index.name = conditions.index.name
        all_sampled_rows = all_sampled_rows.sort_index()

        return all_sampled_rows

    def _validate_conditions_unseen_columns(self, conditions):
        """Validate the user-passed conditions."""
        for column in conditions.columns:
            if column not in self._data_processor.get_sdtypes():
                raise ValueError(
                    f"Unexpected column name '{column}'. "
                    f'Use a column name that was present in the original data.'
                )

    @staticmethod
    def _raise_condition_with_nans():
        raise SynthesizerInputError(
            'Missing values are not yet supported for conditional sampling. '
            'Please include only non-null values in your Condition objects.'
        )

    def _validate_conditions(self, conditions):
        """Validate the user-passed conditions."""
        for condition_dataframe in conditions:
            self._validate_conditions_unseen_columns(condition_dataframe)
            if condition_dataframe.isna().any().any():
                self._raise_condition_with_nans()

    def sample_from_conditions(
        self, conditions, max_tries_per_batch=100, batch_size=None, output_file_path=None
    ):
        """Sample rows from this table with the given conditions.

        Args:
            conditions (list[sdv.sampling.Condition]):
                A list of sdv.sampling.Condition objects, which specify the column
                values in a condition, along with the number of rows for that
                condition.
            max_tries_per_batch (int):
                Number of times to retry sampling until the batch size is met. Defaults to 100.
            batch_size (int):
                The batch size to use per sampling call.
            output_file_path (str or None):
                The file to periodically write sampled rows to. Defaults to None.

        Returns:
            pandas.DataFrame:
                Sampled data.

        Raises:
            ConstraintsNotMetError:
                If the conditions are not valid for the given constraints.
            ValueError:
                If any of the following happens:
                    * any of the conditions' columns are not valid.
                    * no rows could be generated.
        """
        output_file_path = validate_file_path(output_file_path)

        num_rows = functools.reduce(
            lambda num_rows, condition: condition.get_num_rows() + num_rows, conditions, 0
        )

        conditions = self._make_condition_dfs(conditions)
        self._validate_conditions(conditions)

        sampled = pd.DataFrame()
        try:
            with tqdm.tqdm(total=num_rows) as progress_bar:
                progress_bar.set_description('Sampling conditions')
                for condition_dataframe in conditions:
                    sampled_for_condition = self._sample_with_conditions(
                        condition_dataframe,
                        max_tries_per_batch,
                        batch_size,
                        progress_bar,
                        output_file_path,
                    )
                    sampled = pd.concat([sampled, sampled_for_condition], ignore_index=True)

            is_reject_sampling = bool(
                hasattr(self, '_model') and not isinstance(self._model, GaussianMultivariate)
            )
            check_num_rows(
                num_rows=len(sampled),
                expected_num_rows=num_rows,
                is_reject_sampling=is_reject_sampling,
                max_tries_per_batch=max_tries_per_batch,
            )

        except (Exception, KeyboardInterrupt) as error:
            handle_sampling_error(output_file_path, error)

        return sampled

    def _validate_known_columns(self, conditions):
        """Validate the user-passed conditions."""
        self._validate_conditions_unseen_columns(conditions)
        if conditions.dropna().empty:
            self._raise_condition_with_nans()
        elif conditions.isna().any().any():
            warnings.warn(
                'Missing values are not yet supported. '
                'Rows with any missing values will not be created.'
            )

    def sample_remaining_columns(
        self, known_columns, max_tries_per_batch=100, batch_size=None, output_file_path=None
    ):
        """Sample remaining rows from already known columns.

        Args:
            known_columns (pandas.DataFrame):
                A pandas.DataFrame with the columns that are already known. The output
                is a DataFrame such that each row in the output is sampled
                conditionally on the corresponding row in the input.
            max_tries_per_batch (int):
                Number of times to retry sampling until the batch size is met. Defaults to 100.
            batch_size (int):
                The batch size to use per sampling call.
            output_file_path (str or None):
                The file to periodically write sampled rows to. Defaults to None.

        Returns:
            pandas.DataFrame:
                Sampled data.

        Raises:
            ConstraintsNotMetError:
                If the conditions are not valid for the given constraints.
            ValueError:
                If any of the following happens:
                    * any of the conditions' columns are not valid.
                    * no rows could be generated.
        """
        output_file_path = validate_file_path(output_file_path)

        known_columns = known_columns.copy()
        self._validate_known_columns(known_columns)
        sampled = pd.DataFrame()
        try:
            with tqdm.tqdm(total=len(known_columns)) as progress_bar:
                progress_bar.set_description('Sampling remaining columns')
                sampled = self._sample_with_conditions(
                    known_columns, max_tries_per_batch, batch_size, progress_bar, output_file_path
                )

            is_reject_sampling = hasattr(self, '_model') and not isinstance(
                self._model, copulas.multivariate.GaussianMultivariate
            )

            check_num_rows(
                num_rows=len(sampled),
                expected_num_rows=len(known_columns),
                is_reject_sampling=is_reject_sampling,
                max_tries_per_batch=max_tries_per_batch,
            )

        except (Exception, KeyboardInterrupt) as error:
            handle_sampling_error(output_file_path, error)

        return sampled<|MERGE_RESOLUTION|>--- conflicted
+++ resolved
@@ -723,7 +723,6 @@
         """Get a list of constraint-augmented generation patterns applied to the synthesizer."""
         return deepcopy(self._chained_patterns + self._reject_sampling_patterns)
 
-<<<<<<< HEAD
     def validate_cag(self, synthetic_data):
         """Validate synthetic_data against the CAG patterns.
 
@@ -752,28 +751,6 @@
                 elif attribute == '_chained_patterns':
                     transformed_data = pattern.transform(data=transformed_data)
 
-    def get_metadata(self, version='original'):
-        """Get the metadata, either original or modified after applying CAG patterns.
-
-        Args:
-            version (str, optional):
-                The version of metadata to return, must be one of 'original' or 'modified'. If
-                'original', will return the original metadata used to instantiate the
-                synthesizer. If 'modified', will return the modified metadata after applying this
-                synthesizer's CAG patterns. Defaults to 'original'.
-        """
-        if version not in ('original', 'modified'):
-            raise ValueError(
-                f"Unrecognized version '{version}', please use 'original' or 'modified'."
-            )
-
-        if hasattr(self, '_original_metadata') and version == 'original':
-            return self._original_metadata
-
-        return super().get_metadata()
-
-=======
->>>>>>> 64e82584
     def _transform_helper(self, data):
         """Validate and transform all CAG patterns during preprocessing.
 
