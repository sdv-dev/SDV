"""Wrappers around copulas models."""

import logging

import copulas
import copulas.multivariate
import copulas.univariate
import numpy as np
import pandas as pd

from sdv.metadata import Table
from sdv.tabular.base import BaseTabularModel, NonParametricError
from sdv.tabular.utils import (
    check_matrix_symmetric_positive_definite, flatten_dict, make_positive_definite, square_matrix,
    unflatten_dict)

LOGGER = logging.getLogger(__name__)


class GaussianCopula(BaseTabularModel):
    """Model wrapping ``copulas.multivariate.GaussianMultivariate`` copula.

    Args:
        field_names (list[str]):
            List of names of the fields that need to be modeled
            and included in the generated output data. Any additional
            fields found in the data will be ignored and will not be
            included in the generated output.
            If ``None``, all the fields found in the data are used.
        field_types (dict[str, dict]):
            Dictinary specifying the data types and subtypes
            of the fields that will be modeled. Field types and subtypes
            combinations must be compatible with the SDV Metadata Schema.
        field_transformers (dict[str, str]):
            Dictinary specifying which transformers to use for each field.
            Available transformers are:

                * ``integer``: Uses a ``NumericalTransformer`` of dtype ``int``.
                * ``float``: Uses a ``NumericalTransformer`` of dtype ``float``.
                * ``categorical``: Uses a ``CategoricalTransformer`` without gaussian noise.
                * ``categorical_fuzzy``: Uses a ``CategoricalTransformer`` adding gaussian noise.
                * ``one_hot_encoding``: Uses a ``OneHotEncodingTransformer``.
                * ``label_encoding``: Uses a ``LabelEncodingTransformer``.
                * ``boolean``: Uses a ``BooleanTransformer``.
                * ``datetime``: Uses a ``DatetimeTransformer``.

        anonymize_fields (dict[str, str]):
            Dict specifying which fields to anonymize and what faker
            category they belong to.
        primary_key (str):
            Name of the field which is the primary key of the table.
        constraints (list[Constraint, dict]):
            List of Constraint objects or dicts.
        table_metadata (dict or metadata.Table):
            Table metadata instance or dict representation.
            If given alongside any other metadata-related arguments, an
            exception will be raised.
            If not given at all, it will be built using the other
            arguments or learned from the data.
        field_distributions (dict):
            Dictionary that maps field names from the table that is being modeled with
            the distribution that needs to be used. The distributions can be passed as either
            a ``copulas.univariate`` instance or as one of the following values:

                * ``univariate``: Let ``copulas`` select the optimal univariate distribution.
                  This may result in non-parametric models being used.
                * ``parametric``: Let ``copulas`` select the optimal univariate distribution,
                  but restrict the selection to parametric distributions only.
                * ``bounded``: Let ``copulas`` select the optimal univariate distribution,
                  but restrict the selection to bounded distributions only.
                  This may result in non-parametric models being used.
                * ``semi_bounded``: Let ``copulas`` select the optimal univariate distribution,
                  but restrict the selection to semi-bounded distributions only.
                  This may result in non-parametric models being used.
                * ``parametric_bounded``: Let ``copulas`` select the optimal univariate
                  distribution, but restrict the selection to parametric and bounded distributions
                  only.
                * ``parametric_semi_bounded``: Let ``copulas`` select the optimal univariate
                  distribution, but restrict the selection to parametric and semi-bounded
                  distributions only.
                * ``gaussian``: Use a Gaussian distribution.
                * ``gamma``: Use a Gamma distribution.
                * ``beta``: Use a Beta distribution.
                * ``student_t``: Use a Student T distribution.
                * ``gaussian_kde``: Use a GaussianKDE distribution. This model is non-parametric,
                  so using this will make ``get_parameters`` unusable.
                * ``truncated_gaussian``: Use a Truncated Gaussian distribution.

        default_distribution (copulas.univariate.Univariate or str):
            Copulas univariate distribution to use by default. To choose from the list
            of possible ``field_distribution`` values. Defaults to ``parametric``.
        categorical_transformer (str):
            Type of transformer to use for the categorical variables, which must be one of the
            following values:

                * ``one_hot_encoding``: Apply a OneHotEncodingTransformer to the
                  categorical column, which replaces the  column with one boolean
                  column for each possible category, indicating whether each row
                  had that value or not.
                * ``label_encoding``: Apply a LabelEncodingTransformer, which
                  replaces the value of each category with an integer value that
                  acts as its *label*.
                * ``categorical``: Apply CategoricalTransformer, which replaces
                  each categorical value with a float number in the `[0, 1]` range
                  which is inversely proportional to the frequency of that category.
                * ``categorical_fuzzy``: Apply a CategoricalTransformer with the
                  ``fuzzy`` argument set to ``True``, which makes it add gaussian
                  noise around each value.
    """

<<<<<<< HEAD
    _field_distributions = None
=======
    _distribution = None
>>>>>>> c9234aa6
    _default_distribution = None
    _categorical_transformer = None
    _model = None

    _DISTRIBUTIONS = {
        'univariate': copulas.univariate.Univariate,
        'parametric': copulas.univariate.Univariate(
            parametric=copulas.univariate.ParametricType.PARAMETRIC),
        'bounded': copulas.univariate.Univariate(
            bounded=copulas.univariate.BoundedType.BOUNDED),
        'semi_bounded': copulas.univariate.Univariate(
            bounded=copulas.univariate.BoundedType.SEMI_BOUNDED),
        'parametric_bounded': copulas.univariate.Univariate(
            parametric=copulas.univariate.ParametricType.PARAMETRIC,
            bounded=copulas.univariate.BoundedType.BOUNDED,
        ),
        'parametric_semi_bounded': copulas.univariate.Univariate(
            parametric=copulas.univariate.ParametricType.PARAMETRIC,
            bounded=copulas.univariate.BoundedType.SEMI_BOUNDED,
        ),
        'gaussian': copulas.univariate.GaussianUnivariate,
        'gamma': copulas.univariate.GammaUnivariate,
        'beta': copulas.univariate.BetaUnivariate,
        'student_t': copulas.univariate.StudentTUnivariate,
        'gaussian_kde': copulas.univariate.GaussianKDE,
        'truncated_gaussian': copulas.univariate.TruncatedGaussian,
    }
    _DEFAULT_DISTRIBUTION = _DISTRIBUTIONS['parametric']

    _HYPERPARAMETERS = {
        'distribution': {
            'type': 'str or copulas.univariate.Univariate',
            'default': 'Univariate',
            'description': 'Univariate distribution to use to model each column',
            'choices': [
                'Univariate',
                'Gaussian',
                'Gamma',
                'Beta',
                'StudentT',
                'GaussianKDE',
                'TruncatedGaussian',
            ]
        },
        'categorical_transformer': {
            'type': 'str',
            'default': 'one_hot_encoding',
            'description': 'Type of transformer to use for the categorical variables',
            'choices': [
                'categorical',
                'categorical_fuzzy',
                'one_hot_encoding',
                'label_encoding'
            ]
        }
    }
    _DEFAULT_TRANSFORMER = 'one_hot_encoding'

    @classmethod
    def _validate_distribution(cls, distribution):
        if not isinstance(distribution, str):
            return distribution
        if distribution in cls._DISTRIBUTIONS:
            return cls._DISTRIBUTIONS[distribution]

        try:
            copulas.get_instance(distribution)
            return distribution
        except (ValueError, ImportError):
            error_message = 'Invalid distribution specification {}'.format(distribution)
            raise ValueError(error_message) from None

    def __init__(self, field_names=None, field_types=None, field_transformers=None,
                 anonymize_fields=None, primary_key=None, constraints=None, table_metadata=None,
                 field_distributions=None, default_distribution=None,
                 categorical_transformer=None):

        if isinstance(table_metadata, dict):
            table_metadata = Table.from_dict(table_metadata)

        if table_metadata:
            model_kwargs = table_metadata.get_model_kwargs(self.__class__.__name__)
            if model_kwargs:
                if field_distributions is None:
                    field_distributions = model_kwargs['field_distributions']

                if default_distribution is None:
                    default_distribution = model_kwargs['default_distribution']

                if categorical_transformer is None:
                    categorical_transformer = model_kwargs['categorical_transformer']

        if field_distributions and not isinstance(field_distributions, dict):
            raise TypeError('field_distributions can only be None or a dict instance')

        self._field_distributions = {
            field: self._validate_distribution(distribution)
            for field, distribution in (field_distributions or {}).items()
        }
        self._default_distribution = (
            self._validate_distribution(default_distribution) or self._DEFAULT_DISTRIBUTION
        )

        categorical_transformer = categorical_transformer or self._DEFAULT_TRANSFORMER
        self._categorical_transformer = categorical_transformer
        self._DTYPE_TRANSFORMERS = {'O': categorical_transformer}

        super().__init__(
            field_names=field_names,
            field_types=field_types,
            field_transformers=field_transformers,
            anonymize_fields=anonymize_fields,
            primary_key=primary_key,
            constraints=constraints,
            table_metadata=table_metadata,
        )

    def get_distributions(self):
        """Get the marginal distributions used by this copula.

        Returns:
            dict:
                Dictionary containing the distributions used or detected
                for each column.
        """
        parameters = self._model.to_dict()
        univariates = parameters['univariates']
        columns = parameters['columns']

        distributions = {}
        for column, univariate in zip(columns, univariates):
            distributions[column] = univariate['type']

        return distributions

    def _update_metadata(self):
        """Add arguments needed to reproduce this model to the Metadata.

        Additional arguments include:
            - Distribution found for each column
            - categorical_transformer
        """
        class_name = self.__class__.__name__
        model_kwargs = self._metadata.get_model_kwargs(class_name)
        if not model_kwargs:
            distributions = self.get_distributions()
            self._metadata.set_model_kwargs(class_name, {
                'field_distributions': distributions,
                'default_distribution': self._default_distribution,
                'categorical_transformer': self._categorical_transformer,
            })

    def _fit(self, table_data):
        """Fit the model to the table.

        Args:
            table_data (pandas.DataFrame):
                Data to be fitted.
        """
        for column in table_data.columns:
            distribution = self._field_distributions.get(column)
            if not distribution:
                self._field_distributions[column] = self._default_distribution

        self._model = copulas.multivariate.GaussianMultivariate(
            distribution=self._field_distributions)

        LOGGER.debug('Fitting %s to table %s; shape: %s', self._model.__class__.__name__,
                     self._metadata.name, table_data.shape)
        self._model.fit(table_data)
        self._update_metadata()

    def _sample(self, num_rows):
        """Sample the indicated number of rows from the model.

        Args:
            num_rows (int):
                Amount of rows to sample.

        Returns:
            pandas.DataFrame:
                Sampled data.
        """
        return self._model.sample(num_rows)

    def get_likelihood(self, table_data):
        """Get the likelihood of each row belonging to this table."""
        transformed = self._metadata.transform(table_data)
        return self._model.probability_density(transformed)

    def get_parameters(self):
        """Get copula model parameters.

        Compute model ``covariance`` and ``distribution.std``
        before it returns the flatten dict.

        Returns:
            dict:
                Copula parameters.

        Raises:
            NonParametricError:
                If a non-parametric distribution has been used.
        """
        for univariate in self._model.univariates:
            if type(univariate) is copulas.univariate.Univariate:
                univariate = univariate._instance

            if univariate.PARAMETRIC == copulas.univariate.ParametricType.NON_PARAMETRIC:
                raise NonParametricError("This GaussianCopula uses non parametric distributions")

        params = self._model.to_dict()

        covariance = list()
        for index, row in enumerate(params['covariance']):
            covariance.append(row[:index + 1])

        params['covariance'] = covariance

        univariates = dict()
        for name, univariate in zip(params.pop('columns'), params['univariates']):
            univariates[name] = univariate
            if 'scale' in univariate:
                scale = univariate['scale']
                if scale == 0:
                    scale = copulas.EPSILON

                univariate['scale'] = np.log(scale)

        params['univariates'] = univariates
        params['num_rows'] = self._num_rows

        return flatten_dict(params)

    def _rebuild_covariance_matrix(self, covariance):
        """Rebuild the covariance matrix from its parameter values.

        This method follows the steps:

            * Rebuild a square matrix out of a triangular one.
            * Add the missing half of the matrix by adding its transposed and
              then removing the duplicated diagonal values.
            * ensure the matrix is positive definite

        Args:
            covariance (list):
                covariance values after unflattening model parameters.

        Result:
            list[list[float]]:
                Symmetric positive semi-definite matrix.
        """
        covariance = np.array(square_matrix(covariance))
        covariance = (covariance + covariance.T - (np.identity(covariance.shape[0]) * covariance))

        if not check_matrix_symmetric_positive_definite(covariance):
            covariance = make_positive_definite(covariance)

        return covariance.tolist()

    def _rebuild_gaussian_copula(self, model_parameters):
        """Rebuild the model params to recreate a Gaussian Multivariate instance.

        Args:
            model_parameters (dict):
                Sampled and reestructured model parameters.

        Returns:
            dict:
                Model parameters ready to recreate the model.
        """
        columns = list()
        univariates = list()
        for column, univariate in model_parameters['univariates'].items():
            columns.append(column)
            univariate['type'] = self._field_distributions[column]
            if 'scale' in univariate:
                univariate['scale'] = np.exp(univariate['scale'])

            univariates.append(univariate)

        model_parameters['univariates'] = univariates
        model_parameters['columns'] = columns

        covariance = model_parameters.get('covariance')
        model_parameters['covariance'] = self._rebuild_covariance_matrix(covariance)

        return model_parameters

    def set_parameters(self, parameters):
        """Set copula model parameters.

        Args:
            dict:
                Copula flatten parameters.
        """
        parameters = unflatten_dict(parameters)
        parameters = self._rebuild_gaussian_copula(parameters)

        num_rows = parameters.pop('num_rows')
        self._num_rows = 0 if pd.isnull(num_rows) else max(0, int(round(num_rows)))
        self._model = copulas.multivariate.GaussianMultivariate.from_dict(parameters)<|MERGE_RESOLUTION|>--- conflicted
+++ resolved
@@ -108,11 +108,7 @@
                   noise around each value.
     """
 
-<<<<<<< HEAD
     _field_distributions = None
-=======
-    _distribution = None
->>>>>>> c9234aa6
     _default_distribution = None
     _categorical_transformer = None
     _model = None
