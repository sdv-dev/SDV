#!/usr/bin/env python
# -*- coding: utf-8 -*-

"""The setup script."""

from setuptools import setup, find_packages

with open('README.md', encoding='utf-8') as readme_file:
    readme = readme_file.read()

with open('HISTORY.md', encoding='utf-8') as history_file:
    history = history_file.read()

install_requires = [
    'Faker>=3.0.0,<10',
    'graphviz>=0.13.2,<1',
    "numpy>=1.18.0,<1.20.0;python_version<'3.7'",
    "numpy>=1.20.0,<2;python_version>='3.7'",
    'pandas>=1.1.3,<2',
    'tqdm>=4.15,<5',
    'copulas>=0.7.0,<0.8',
    'ctgan>=0.5.2.dev0,<0.6',
    'deepecho>=0.3.0.post1,<0.4',
    'rdt>=1.1.0,<2.0',
    'sdmetrics>=0.5.1.dev0,<0.6',
]

pomegranate_requires = [
    "pomegranate>=0.13.4,<0.14.2;python_version<'3.7'",
    "pomegranate>=0.14.1,<0.15;python_version>='3.7'",
]

setup_requires = [
    'pytest-runner>=2.11.1',
]

tests_require = [
    'pytest>=3.4.2',
    'pytest-cov>=2.6.0',
    'pytest-rerunfailures>10',
    'jupyter>=1.0.0,<2',
    'rundoc>=0.4.3,<0.5',
]

development_requires = [
    # general
    'bumpversion>=0.5.3,<0.6',
    'pip>=9.0.1',
    'watchdog>=0.8.3,<0.9',

    # docs
    'docutils>=0.12,<0.18',
    'm2r2>=0.2.5,<0.3',
    'nbsphinx>=0.5.0,<0.7',
    'sphinx_toolbox>=2.5,<3',
    'Sphinx>=3,<3.3',
    'pydata-sphinx-theme<0.5',
    'markupsafe<2.1.0',

    # Jinja2>=3 makes the sphinx theme fail
    'Jinja2>=2,<3',

    # style check
    'flake8>=3.7.7,<4',
    'flake8-absolute-import>=1.0,<2',
    'flake8-builtins>=1.5.3,<1.6',
    'flake8-comprehensions>=3.6.1,<3.7',
    'flake8-docstrings>=1.5.0,<2',
    'flake8-variables-names>=0.0.4,<0.1',
    'flake8-multiline-containers>=0.0.18,<0.1',
    'flake8-sfs>=0.0.3,<0.1',
    'flake8-quotes>=3.3.0,<4',
    'dlint>=0.11.0,<0.12',
    'pandas-vet>=0.2.3,<0.3',
    'isort>=4.3.4,<5',
    'pydocstyle>=6.1.1,<6.2',
    'flake8-pytest-style>=1.5.0,<2',
<<<<<<< HEAD
    'pep8-naming>=0.12.1,<0.13',
=======
    'flake8-debugger>=4.0.0,<4.1',
    'flake8-eradicate>=1.1.0,<1.2',
    'flake8-mock>=0.3,<0.4',
    'flake8-fixme>=1.1.1,<1.2',
    'flake8-mutable>=1.2.0,<1.3',
    'flake8-print>=4.0.0,<4.1',
    'flake8-docstrings>=1.5.0,<2',
    'isort>=4.3.4,<5',
    'pylint>=2.5.3,<3',
>>>>>>> 19497952

    # fix style issues
    'autoflake>=1.1,<2',
    'autopep8>=1.4.3,<1.6',

    # distribute on PyPI
    'twine>=1.10.0,<4',
    'wheel>=0.30.0',

    # Advanced testing
    'coverage>=4.5.1,<6',
    'tox>=2.9.1,<4',
    'invoke'
]

setup(
    author='MIT Data To AI Lab',
    author_email='dailabmit@gmail.com',
    classifiers=[
        'Development Status :: 2 - Pre-Alpha',
        'Intended Audience :: Developers',
        'License :: OSI Approved :: MIT License',
        'Natural Language :: English',
        'Programming Language :: Python :: 3',
        'Programming Language :: Python :: 3.6',
        'Programming Language :: Python :: 3.7',
        'Programming Language :: Python :: 3.8',
        'Programming Language :: Python :: 3.9',
    ],
    description='Synthetic Data Generation for tabular, relational and time series data.',
    extras_require={
        'test': tests_require,
        'dev': development_requires + tests_require,
        'pomegranate': pomegranate_requires,
    },
    include_package_data=True,
    install_requires=install_requires,
    keywords='sdv synthetic-data synhtetic-data-generation timeseries single-table multi-table',
    license='MIT license',
    long_description=readme + '\n\n' + history,
    long_description_content_type='text/markdown',
    name='sdv',
    packages=find_packages(include=['sdv', 'sdv.*']),
    python_requires='>=3.6,<3.10',
    setup_requires=setup_requires,
    test_suite='tests',
    tests_require=tests_require,
    url='https://github.com/sdv-dev/SDV',
    version='0.16.1.dev0',
    zip_safe=False,
)<|MERGE_RESOLUTION|>--- conflicted
+++ resolved
@@ -75,9 +75,7 @@
     'isort>=4.3.4,<5',
     'pydocstyle>=6.1.1,<6.2',
     'flake8-pytest-style>=1.5.0,<2',
-<<<<<<< HEAD
     'pep8-naming>=0.12.1,<0.13',
-=======
     'flake8-debugger>=4.0.0,<4.1',
     'flake8-eradicate>=1.1.0,<1.2',
     'flake8-mock>=0.3,<0.4',
@@ -87,7 +85,6 @@
     'flake8-docstrings>=1.5.0,<2',
     'isort>=4.3.4,<5',
     'pylint>=2.5.3,<3',
->>>>>>> 19497952
 
     # fix style issues
     'autoflake>=1.1,<2',
