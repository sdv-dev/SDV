--- conflicted
+++ resolved
@@ -12,13 +12,8 @@
     history = history_file.read()
 
 install_requires = [
-<<<<<<< HEAD
-    'Faker>=1.0.1,<4.15',
+    'Faker>=3.0.0,<10',
     'graphviz>=0.13.2,<0.18.1',
-=======
-    'Faker>=3.0.0,<10',
-    'graphviz>=0.13.2,<1',
->>>>>>> f27b1f89
     'numpy>=1.18.0,<2',
     'pandas>=1.1,<1.1.5',
     'torch>=1.4,<2',
