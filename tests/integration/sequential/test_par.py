--- conflicted
+++ resolved
@@ -406,7 +406,6 @@
         PARSynthesizer(metadata, context_columns=['A'])
 
 
-<<<<<<< HEAD
 def test_par_with_datetime_context():
     """Test PARSynthesizer with a datetime as a context column"""
     # Setup
@@ -436,8 +435,10 @@
     synth.fit(data)
     sample = synth.sample(num_sequences=1)
     expected_birthdate = pd.Series(['1984-02-23'] * 5, name='birthdate')
+
+    # Assert
     pd.testing.assert_series_equal(sample['birthdate'], expected_birthdate)
-=======
+
 def test_par_categorical_column_represented_by_floats():
     """Test to see if categorical columns work fine  with float representation."""
     # Setup
@@ -452,5 +453,4 @@
 
     # Assert
     synth.validate(sampled)
-    assert sampled['category'].isin(data['category']).all()
->>>>>>> 249ca109
+    assert sampled['category'].isin(data['category']).all()