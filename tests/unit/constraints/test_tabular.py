"""Tests for the sdv.constraints.tabular module."""

import uuid

import numpy as np
import pandas as pd
import pytest

from sdv.constraints.errors import MissingConstraintColumnError
from sdv.constraints.tabular import (
    Between, ColumnFormula, CustomConstraint, GreaterThan, Negative, OneHotEncoding, Positive,
    Rounding, UniqueCombinations)


def dummy_transform():
    pass


def dummy_reverse_transform():
    pass


def dummy_is_valid():
    pass


class TestCustomConstraint():

    def test___init__(self):
        """Test the ``CustomConstraint.__init__`` method.

        The ``transform``, ``reverse_transform`` and ``is_valid`` methods
        should be replaced by the given ones, importing them if necessary.

        Setup:
        - Create dummy functions (created above this class).

        Input:
        - dummy transform and revert_transform + is_valid FQN
        Output:
        - Instance with all the methods replaced by the dummy versions.
        """
        is_valid_fqn = __name__ + '.dummy_is_valid'

        # Run
        instance = CustomConstraint(
            transform=dummy_transform,
            reverse_transform=dummy_reverse_transform,
            is_valid=is_valid_fqn
        )

        # Assert
        assert instance.transform == dummy_transform
        assert instance.reverse_transform == dummy_reverse_transform
        assert instance.is_valid == dummy_is_valid


class TestUniqueCombinations():

    def test___init__(self):
        """Test the ``UniqueCombinations.__init__`` method.

        It is expected to create a new Constraint instance and receiving the names of
        the columns that need to produce unique combinations.

        Side effects:
        - instance._colums == columns
        """
        # Setup
        columns = ['b', 'c']

        # Run
        instance = UniqueCombinations(columns=columns)

        # Assert
        assert instance._columns == columns

    def test_fit(self):
        """Test the ``UniqueCombinations.fit`` method.

        The ``UniqueCombinations.fit`` method is expected to:
        - Call ``UniqueCombinations._valid_separator``.
        - Find a valid separator for the data and generate the joint column name.

        Input:
        - Table data (pandas.DataFrame)
        """
        # Setup
        columns = ['b', 'c']
        instance = UniqueCombinations(columns=columns)

        # Run
        table_data = pd.DataFrame({
            'a': ['a', 'b', 'c'],
            'b': ['d', 'e', 'f'],
            'c': ['g', 'h', 'i']
        })
        instance.fit(table_data)

        # Asserts
        expected_combinations = pd.DataFrame({
            'b': ['d', 'e', 'f'],
            'c': ['g', 'h', 'i']
        })
        assert instance._separator == '#'
        assert instance._joint_column == 'b#c'
        pd.testing.assert_frame_equal(instance._combinations, expected_combinations)

    def test_is_valid_true(self):
        """Test the ``UniqueCombinations.is_valid`` method.

        If the input data satisfies the constraint, result is a series of ``True`` values.

        Input:
        - Table data (pandas.DataFrame), satisfying the constraint.
        Output:
        - Series of ``True`` values (pandas.Series)
        Side effects:
        - Since the ``is_valid`` method needs ``self._combinations``, method ``fit``
        must be called as well.
        """
        # Setup
        table_data = pd.DataFrame({
            'a': ['a', 'b', 'c'],
            'b': ['d', 'e', 'f'],
            'c': ['g', 'h', 'i']
        })
        columns = ['b', 'c']
        instance = UniqueCombinations(columns=columns)
        instance.fit(table_data)

        # Run
        out = instance.is_valid(table_data)

        expected_out = pd.Series([True, True, True], name='b#c')
        pd.testing.assert_series_equal(expected_out, out)

    def test_is_valid_false(self):
        """Test the ``UniqueCombinations.is_valid`` method.

        If the input data doesn't satisfy the constraint, result is a series of ``False`` values.

        Input:
        - Table data (pandas.DataFrame), which does not satisfy the constraint.
        Output:
        - Series of ``False`` values (pandas.Series)
        Side effects:
        - Since the ``is_valid`` method needs ``self._combinations``, method ``fit``
        must be called as well.
        """
        # Setup
        table_data = pd.DataFrame({
            'a': ['a', 'b', 'c'],
            'b': ['d', 'e', 'f'],
            'c': ['g', 'h', 'i']
        })
        columns = ['b', 'c']
        instance = UniqueCombinations(columns=columns)
        instance.fit(table_data)

        # Run
        incorrect_table = pd.DataFrame({
            'a': ['a', 'b', 'c'],
            'b': ['D', 'E', 'F'],
            'c': ['g', 'h', 'i']
        })
        out = instance.is_valid(incorrect_table)

        # Assert
        expected_out = pd.Series([False, False, False], name='b#c')
        pd.testing.assert_series_equal(expected_out, out)

    def test_is_valid_non_string_true(self):
        """Test the ``UniqueCombinations.is_valid`` method with non string columns.

        If the input data satisfies the constraint, result is a series of ``True`` values.

        Input:
        - Table data (pandas.DataFrame), satisfying the constraint.
        Output:
        - Series of ``True`` values (pandas.Series)
        Side effects:
        - Since the ``is_valid`` method needs ``self._combinations``, method ``fit``
        must be called as well.
        """
        # Setup
        table_data = pd.DataFrame({
            'a': ['a', 'b', 'c'],
            'b': [1, 2, 3],
            'c': ['g', 'h', 'i'],
            'd': [2.4, 1.23, 5.6]
        })
        columns = ['b', 'c', 'd']
        instance = UniqueCombinations(columns=columns)
        instance.fit(table_data)

        # Run
        out = instance.is_valid(table_data)

        expected_out = pd.Series([True, True, True], name='b#c#d')
        pd.testing.assert_series_equal(expected_out, out)

    def test_is_valid_non_string_false(self):
        """Test the ``UniqueCombinations.is_valid`` method with non string columns.

        If the input data doesn't satisfy the constraint, result is a series of ``False`` values.

        Input:
        - Table data (pandas.DataFrame), which does not satisfy the constraint.
        Output:
        - Series of ``False`` values (pandas.Series)
        Side effects:
        - Since the ``is_valid`` method needs ``self._combinations``, method ``fit``
        must be called as well.
        """
        # Setup
        table_data = pd.DataFrame({
            'a': ['a', 'b', 'c'],
            'b': [1, 2, 3],
            'c': ['g', 'h', 'i'],
            'd': [2.4, 1.23, 5.6]
        })
        columns = ['b', 'c', 'd']
        instance = UniqueCombinations(columns=columns)
        instance.fit(table_data)

        # Run
        incorrect_table = pd.DataFrame({
            'a': ['a', 'b', 'c'],
            'b': [6, 7, 8],
            'c': ['g', 'h', 'i'],
            'd': [2.4, 1.23, 5.6]
        })
        out = instance.is_valid(incorrect_table)

        # Assert
        expected_out = pd.Series([False, False, False], name='b#c#d')
        pd.testing.assert_series_equal(expected_out, out)

    def test_transform(self):
        """Test the ``UniqueCombinations.transform`` method.

        It is expected to return a Table data with the columns concatenated by the separator.

        Input:
        - Table data (pandas.DataFrame)
        Output:
        - Table data transformed, with the columns concatenated (pandas.DataFrame)
        Side effects:
        - Since the ``transform`` method needs ``self._joint_column``, method ``fit``
        must be called as well.
        """
        # Setup
        table_data = pd.DataFrame({
            'a': ['a', 'b', 'c'],
            'b': ['d', 'e', 'f'],
            'c': ['g', 'h', 'i']
        })
        columns = ['b', 'c']
        instance = UniqueCombinations(columns=columns)
        instance.fit(table_data)

        # Run
        out = instance.transform(table_data)

        # Assert
        assert instance._combinations_to_uuids is not None
        assert instance._uuids_to_combinations is not None
        expected_out_a = pd.Series(['a', 'b', 'c'], name='a')
        pd.testing.assert_series_equal(expected_out_a, out['a'])
        try:
            [uuid.UUID(u) for c, u in out['b#c'].items()]
        except ValueError:
            assert False

    def test_transform_non_string(self):
        """Test the ``UniqueCombinations.transform`` method with non strings.

        It is expected to return a Table data with the columns concatenated by the separator.

        Input:
        - Table data (pandas.DataFrame)
        Output:
        - Table data transformed, with the columns as UUIDs.
        Side effects:
        - Since the ``transform`` method needs ``self._joint_column``, method ``fit``
        must be called as well.
        """
        # Setup
        table_data = pd.DataFrame({
            'a': ['a', 'b', 'c'],
            'b': [1, 2, 3],
            'c': ['g', 'h', 'i'],
            'd': [2.4, 1.23, 5.6]
        })
        columns = ['b', 'c', 'd']
        instance = UniqueCombinations(columns=columns)
        instance.fit(table_data)

        # Run
        out = instance.transform(table_data)

        # Assert
        assert instance._combinations_to_uuids is not None
        assert instance._uuids_to_combinations is not None
        expected_out_a = pd.Series(['a', 'b', 'c'], name='a')
        pd.testing.assert_series_equal(expected_out_a, out['a'])
        try:
            [uuid.UUID(u) for c, u in out['b#c#d'].items()]
        except ValueError:
            assert False

    def test_transform_not_all_columns_provided(self):
        """Test the ``UniqueCombinations.transform`` method.

        If some of the columns needed for the transform are missing, and
        ``fit_columns_model`` is False, it will raise a ``MissingConstraintColumnError``.

        Input:
        - Table data (pandas.DataFrame)
        Output:
        - Raises ``MissingConstraintColumnError``.
        """
        # Setup
        table_data = pd.DataFrame({
            'a': ['a', 'b', 'c'],
            'b': ['d', 'e', 'f'],
            'c': ['g', 'h', 'i']
        })
        columns = ['b', 'c']
        instance = UniqueCombinations(columns=columns, fit_columns_model=False)
        instance.fit(table_data)

        # Run/Assert
        with pytest.raises(MissingConstraintColumnError):
            instance.transform(pd.DataFrame({'a': ['a', 'b', 'c']}))

    def test_reverse_transform(self):
        """Test the ``UniqueCombinations.reverse_transform`` method.

        It is expected to return the original data separating the concatenated columns.

        Input:
        - Table data transformed (pandas.DataFrame)
        Output:
        - Original table data, with the concatenated columns separated (pandas.DataFrame)
        Side effects:
        - Since the ``transform`` method needs ``self._joint_column``, method ``fit``
        must be called as well.
        """
        # Setup
        table_data = pd.DataFrame({
            'a': ['a', 'b', 'c'],
            'b': ['d', 'e', 'f'],
            'c': ['g', 'h', 'i']
        })
        columns = ['b', 'c']
        instance = UniqueCombinations(columns=columns)
        instance.fit(table_data)

        # Run
        transformed_data = instance.transform(table_data)
        out = instance.reverse_transform(transformed_data)

        # Assert
        assert instance._combinations_to_uuids is not None
        assert instance._uuids_to_combinations is not None
        expected_out = pd.DataFrame({
            'a': ['a', 'b', 'c'],
            'b': ['d', 'e', 'f'],
            'c': ['g', 'h', 'i']
        })
        pd.testing.assert_frame_equal(expected_out, out)

    def test_reverse_transform_non_string(self):
        """Test the ``UniqueCombinations.reverse_transform`` method with a non string column.

        It is expected to return the original data separating the concatenated columns.

        Input:
        - Table data transformed (pandas.DataFrame)
        Output:
        - Original table data, with the concatenated columns separated (pandas.DataFrame)
        Side effects:
        - Since the ``transform`` method needs ``self._joint_column``, method ``fit``
        must be called as well.
        """
        # Setup
        table_data = pd.DataFrame({
            'a': ['a', 'b', 'c'],
            'b': [1, 2, 3],
            'c': ['g', 'h', 'i'],
            'd': [2.4, 1.23, 5.6]
        })
        columns = ['b', 'c', 'd']
        instance = UniqueCombinations(columns=columns)
        instance.fit(table_data)

        # Run
        transformed_data = instance.transform(table_data)
        out = instance.reverse_transform(transformed_data)

        # Assert
        assert instance._combinations_to_uuids is not None
        assert instance._uuids_to_combinations is not None
        expected_out = pd.DataFrame({
            'a': ['a', 'b', 'c'],
            'b': [1, 2, 3],
            'c': ['g', 'h', 'i'],
            'd': [2.4, 1.23, 5.6]
        })
        pd.testing.assert_frame_equal(expected_out, out)


class TestGreaterThan():

    def test___init___strict_false(self):
        """Test the ``GreaterThan.__init__`` method.

        The passed arguments should be stored as attributes.

        Input:
        - low = 'a'
        - high = 'b'
        Side effects:
        - instance._low == 'a'
        - instance._high == 'b'
        - instance._strict == False
        """
        # Run
        instance = GreaterThan(low='a', high='b')

        # Asserts
        assert instance._low == ['a']
        assert instance._high == ['b']
        assert instance._strict is False
        assert instance._high_is_scalar is None
        assert instance._low_is_scalar is None
        assert instance._drop is None

    def test___init___all_parameters_passed(self):
        """Test the ``GreaterThan.__init__`` method.

        The passed arguments should be stored as attributes.

        Input:
        - low = 'a'
        - high = 'b'
        - strict = True
        - drop = 'high'
        - high_is_scalar = True
        - low_is_scalar = False
        Side effects:
        - instance._low == 'a'
        - instance._high == 'b'
        - instance._stric == True
        - instance._drop = 'high'
        - instance._high_is_scalar = True
        - instance._low_is_scalar = False
        """
        # Run
        instance = GreaterThan(low='a', high='b', strict=True, drop='high',
                               high_is_scalar=True, low_is_scalar=False)

        # Asserts
        assert instance._low == ['a']
        assert instance._high == ['b']
        assert instance._strict is True
        assert instance._high_is_scalar is True
        assert instance._low_is_scalar is False
        assert instance._drop == 'high'

<<<<<<< HEAD
    # def test__get_diff_column_names(self):
    #     """Test the ``GreaterThan._get_diff_column_names`` method.

    #     The returned names should be equal to the given columns plus
    #     tokenized with '#'.

    #     Input:
    #     - Table with given data.
    #     """
    #     # Setup
    #     instance = GreaterThan(low=0, high=['a', 'b#'])
    #     table_data = pd.DataFrame({
    #         'a': [1, 2, 4],
    #         'b#': [4, 5, 6]
    #     })
    #     out = instance._get_diff_column_names(table_data)

    #     # Assert
    #     expected = ['a#', 'b##']
    #     assert out == expected
=======
    def test_fit_only_one_datetime_arg(self):
        """Test the ``Between.fit`` method by passing in only one arg as datetime.

        If only one of the high / low args is a datetime type, expect a ValueError.

        Input:
        - low is an int column
        - high is a datetime
        Output:
        - n/a
        Side Effects:
        - ValueError
        """
        # Setup
        instance = GreaterThan(low='a', high=pd.to_datetime('2021-01-01'))

        # Run and assert
        table_data = pd.DataFrame({
            'a': [1., 2., 3.],
            'b': [4, 5, 6]
        })
        with pytest.raises(ValueError):
            instance.fit(table_data)
>>>>>>> 08af5aa6

    def test_fit__low_is_scalar_is_none_determined_as_scalar(self):
        """Test the ``GreaterThan.fit`` method.

        The ``GreaterThan.fit`` method should figure out if low is
        a scalar if ``_low_is_scalar`` is None.

        Input:
        - Table without ``low`` in columns.
        Side Effect:
        - ``_low_is_scalar`` should be set to ``True``.
        """
        # Setup
        instance = GreaterThan(low=3, high='b')

        # Run
        table_data = pd.DataFrame({
            'a': [1., 2., 3.],
            'b': [4, 5, 6]
        })
        instance.fit(table_data)

        # Asserts
        assert instance._low_is_scalar is True

    def test_fit__low_is_scalar_is_none_determined_as_column(self):
        """Test the ``GreaterThan.fit`` method.

        The ``GreaterThan.fit`` method should figure out if low is
        a column name if ``_low_is_scalar`` is None.

        Input:
        - Table with ``low`` in columns.
        Side Effect:
        - ``_low_is_scalar`` should be set to ``False``.
        """
        # Setup
        instance = GreaterThan(low='a', high='b')

        # Run
        table_data = pd.DataFrame({
            'a': [1., 2., 3.],
            'b': [4, 5, 6]
        })
        instance.fit(table_data)

        # Asserts
        assert instance._low_is_scalar is False

    def test_fit__high_is_scalar_is_none_determined_as_scalar(self):
        """Test the ``GreaterThan.fit`` method.

        The ``GreaterThan.fit`` method should figure out if high is
        a scalar if ``_high_is_scalar`` is None.

        Input:
        - Table without ``high`` in columns.
        Side Effect:
        - ``_high_is_scalar`` should be set to ``True``.
        """
        # Setup
        instance = GreaterThan(low='a', high=3)

        # Run
        table_data = pd.DataFrame({
            'a': [1., 2., 3.],
            'b': [4, 5, 6]
        })
        instance.fit(table_data)

        # Asserts
        assert instance._high_is_scalar is True

    def test_fit__high_is_scalar_is_none_determined_as_column(self):
        """Test the ``GreaterThan.fit`` method.

        The ``GreaterThan.fit`` method should figure out if high is
        a column name if ``_high_is_scalar`` is None.

        Input:
        - Table with ``high`` in columns.
        Side Effect:
        - ``_high_is_scalar`` should be set to ``False``.
        """
        # Setup
        instance = GreaterThan(low='a', high='b')

        # Run
        table_data = pd.DataFrame({
            'a': [1., 2., 3.],
            'b': [4, 5, 6]
        })
        instance.fit(table_data)

        # Asserts
        assert instance._high_is_scalar is False

    def test_fit__high_is_scalar__low_is_scalar_raises_error(self):
        """Test the ``GreaterThan.fit`` method.

        The ``GreaterThan.fit`` method should raise an error if
        `_low_is_scalar` and `_high_is_scalar` are true.

        Input:
        - Table with one column.
        Side Effect:
        - ``TypeError`` is raised.
        """
        # Setup
        instance = GreaterThan(low=1, high=2)

        # Run / Asserts
        table_data = pd.DataFrame({'a': [1, 2, 3]})
        with pytest.raises(TypeError):
            instance.fit(table_data)

    def test_fit__column_to_reconstruct_drop_high(self):
        """Test the ``GreaterThan.fit`` method.

        The ``GreaterThan.fit`` method should set ``_column_to_reconstruct``
        to ``instance._high`` if ``instance_drop`` is `high`.

        Input:
        - Table with two columns.
        Side Effect:
        - ``_column_to_reconstruct`` is ``instance._high``
        """
        # Setup
        instance = GreaterThan(low='a', high='b', drop='high')

        # Run
        table_data = pd.DataFrame({
            'a': [1, 2, 3],
            'b': [4, 5, 6]
        })
        instance.fit(table_data)

        # Asserts
        assert instance._column_to_reconstruct == ['b']

    def test_fit__column_to_reconstruct_drop_low(self):
        """Test the ``GreaterThan.fit`` method.

        The ``GreaterThan.fit`` method should set ``_column_to_reconstruct``
        to ``instance._low`` if ``instance_drop`` is `low`.

        Input:
        - Table with two columns.
        Side Effect:
        - ``_column_to_reconstruct`` is ``instance._low``
        """
        # Setup
        instance = GreaterThan(low='a', high='b', drop='low')

        # Run
        table_data = pd.DataFrame({
            'a': [1, 2, 3],
            'b': [4, 5, 6]
        })
        instance.fit(table_data)

        # Asserts
        assert instance._column_to_reconstruct == ['a']

    def test_fit__column_to_reconstruct_default(self):
        """Test the ``GreaterThan.fit`` method.

        The ``GreaterThan.fit`` method should set ``_column_to_reconstruct``
        to `high` by default.

        Input:
        - Table with two columns.
        Side Effect:
        - ``_column_to_reconstruct`` is ``instance._high``
        """
        # Setup
        instance = GreaterThan(low='a', high='b')

        # Run
        table_data = pd.DataFrame({
            'a': [1, 2, 3],
            'b': [4, 5, 6]
        })
        instance.fit(table_data)

        # Asserts
        assert instance._column_to_reconstruct == ['b']

    def test_fit__column_to_reconstruct_high_is_scalar(self):
        """Test the ``GreaterThan.fit`` method.

        The ``GreaterThan.fit`` method should set ``_column_to_reconstruct``
        to `low` if ``instance._high_is_scalar`` is ``True``.

        Input:
        - Table with two columns.
        Side Effect:
        - ``_column_to_reconstruct`` is ``instance._low``
        """
        # Setup
        instance = GreaterThan(low='a', high='b', high_is_scalar=True)

        # Run
        table_data = pd.DataFrame({
            'a': [1, 2, 3],
            'b': [4, 5, 6]
        })
        instance.fit(table_data)

        # Asserts
        assert instance._column_to_reconstruct == ['a']

    def test_fit__diff_column_one_column(self):
        """Test the ``GreaterThan.fit`` method.

        The ``GreaterThan.fit`` method should set ``_diff_column``
        to the one column in ``instance.constraint_columns`` plus a
        token if there is only one column in that set.

        Input:
        - Table with one column.
        Side Effect:
        - ``_column_to_reconstruct`` is ``instance._low``
        """
        # Setup
        instance = GreaterThan(low='a', high=3, high_is_scalar=True)

        # Run
        table_data = pd.DataFrame({'a': [1, 2, 3]})
        instance.fit(table_data)

        # Asserts
        assert instance._diff_column == ['a#']

    def test_fit__diff_column_multiple_columns(self):
        """Test the ``GreaterThan.fit`` method.

        The ``GreaterThan.fit`` method should set ``_diff_column``
        to the two columns in ``instance.constraint_columns`` separated
        by a token if there both columns are in that set.

        Input:
        - Table with two column.
        Side Effect:
        - ``_column_to_reconstruct`` is ``instance._low``
        """
        # Setup
        instance = GreaterThan(low='a', high='b')

        # Run
        table_data = pd.DataFrame({
            'a': [1, 2, 3],
            'b': [4, 5, 6]
        })
        instance.fit(table_data)

        # Asserts
        assert instance._diff_column == ['a#b']

    def test_fit_int(self):
        """Test the ``GreaterThan.fit`` method.

        The ``GreaterThan.fit`` method should only learn and store the
        ``dtype`` of the ``high`` column as the ``_dtype`` attribute
        if ``_low_is_scalar`` and ``high_is_scalar`` are ``False``.

        Input:
        - Table that contains two constrained columns with the high one
          being made of integers.
        Side Effect:
        - The _dtype attribute gets `int` as the value even if the low
          column has a different dtype.
        """
        # Setup
        instance = GreaterThan(low='a', high='b')

        # Run
        table_data = pd.DataFrame({
            'a': [1., 2., 3.],
            'b': [4, 5, 6],
            'c': [7, 8, 9]
        })
        instance.fit(table_data)

        # Asserts
        assert all([dtype.kind == 'i' for dtype in instance._dtype])

    def test_fit_float(self):
        """Test the ``GreaterThan.fit`` method.

        The ``GreaterThan.fit`` method should only learn and store the
        ``dtype`` of the ``high`` column as the ``_dtype`` attribute
        if ``_low_is_scalar`` and ``high_is_scalar`` are ``False``.

        Input:
        - Table that contains two constrained columns with the high one
          being made of float values.
        Side Effect:
        - The _dtype attribute gets `float` as the value even if the low
          column has a different dtype.
        """
        # Setup
        instance = GreaterThan(low='a', high='b')

        # Run
        table_data = pd.DataFrame({
            'a': [1, 2, 3],
            'b': [4., 5., 6.],
            'c': [7, 8, 9]
        })
        instance.fit(table_data)

        # Asserts
        assert all([dtype.kind == 'f' for dtype in instance._dtype])

    def test_fit_datetime(self):
        """Test the ``GreaterThan.fit`` method.

        The ``GreaterThan.fit`` method should only learn and store the
        ``dtype`` of the ``high`` column as the ``_dtype`` attribute
        if ``_low_is_scalar`` and ``high_is_scalar`` are ``False``.

        Input:
        - Table that contains two constrained columns of datetimes.
        Side Effect:
        - The _dtype attribute gets `datetime` as the value.
        """
        # Setup
        instance = GreaterThan(low='a', high='b')

        # Run
        table_data = pd.DataFrame({
            'a': pd.to_datetime(['2020-01-01']),
            'b': pd.to_datetime(['2020-01-02'])
        })
        instance.fit(table_data)

        # Asserts
        assert all([dtype.kind == 'M' for dtype in instance._dtype])

    def test_fit_type__high_is_scalar(self):
        """Test the ``GreaterThan.fit`` method.

        The ``GreaterThan.fit`` method should learn and store the
        ``dtype`` of the ``low`` column as the ``_dtype`` attribute
        if ``_high_is_scalar`` is ``True``.

        Input:
        - Table that contains two constrained columns with the low one
          being made of floats.
        Side Effect:
        - The _dtype attribute gets `float` as the value.
        """
        # Setup
        instance = GreaterThan(low='a', high=3)

        # Run
        table_data = pd.DataFrame({
            'a': [1., 2., 3.],
            'b': [4, 5, 6],
            'c': [7, 8, 9]
        })
        instance.fit(table_data)

        # Asserts
        assert all([dtype.kind == 'f' for dtype in instance._dtype])

    def test_fit_type__low_is_scalar(self):
        """Test the ``GreaterThan.fit`` method.

        The ``GreaterThan.fit`` method should learn and store the
        ``dtype`` of the ``high`` column as the ``_dtype`` attribute
        if ``_low_is_scalar`` is ``True``.

        Input:
        - Table that contains two constrained columns with the high one
          being made of floats.
        Side Effect:
        - The _dtype attribute gets `float` as the value.
        """
        # Setup
        instance = GreaterThan(low=3, high='b')

        # Run
        table_data = pd.DataFrame({
            'a': [1, 2, 3],
            'b': [4., 5., 6.],
            'c': [7, 8, 9]
        })
        instance.fit(table_data)

        # Asserts
        assert all([dtype.kind == 'f' for dtype in instance._dtype])

    def test__fit_high_is_scalar_multi_column(self):
        """Test the ``GreaterThan.fit`` method.

        The ``GreaterThan.fit`` method should learn and store the
        ``dtype`` of the ``high`` column as the ``_dtype`` attribute.

        Input:
        - Table that contains two constrained columns with different dtype.
        """
        # Setup
        instance = GreaterThan(low=['a', 'b'], high=0)
        dtype_int = pd.Series([1]).dtype
        dtype_float = np.dtype('float')
        table_data = pd.DataFrame({
            'a': [1, 2, 4],
            'b': [4., 5., 6.]
        })
        instance.fit(table_data)

        # Assert
        expected_diff_columns = ['a#', 'b#']
        expected_dtype = [dtype_int, dtype_float]
        assert instance._diff_column == expected_diff_columns
        assert instance._dtype == expected_dtype

    def test__fit_low_is_scalar_multi_column(self):
        """Test the ``GreaterThan.fit`` method.

        The ``GreaterThan.fit`` method should learn and store the
        ``dtype`` of the ``high`` column as the ``_dtype`` attribute.

        Input:
        - Table that contains two constrained columns with different dtype.
        """
        # Setup
        instance = GreaterThan(low=0, high=['a', 'b'])
        dtype_int = pd.Series([1]).dtype
        dtype_float = np.dtype('float')
        table_data = pd.DataFrame({
            'a': [1, 2, 4],
            'b': [4., 5., 6.]
        })
        instance._fit(table_data)

        # Assert
        expected_diff_columns = ['a#', 'b#']
        expected_dtype = [dtype_int, dtype_float]
        assert instance._diff_column == expected_diff_columns
        assert instance._dtype == expected_dtype

    def test__fit_multi_column_error(self):
        """Test the ``GreaterThan.fit`` method.

        The ``GreaterThan.fit`` method should raise an error
        when both ``high`` and ``low`` are a list of columns.

        Setup:
        - ``GreaterThan`` constraint with ``high`` to be a list of columns.
        """
        # Setup
        instance = GreaterThan(low='c', high=['a', 'b'])
        table_data = pd.DataFrame({
            'a': [1, 2, 4],
            'b': [4, 5, 6],
            'c': [7, 8, 9]
        })

        # Run / Asserts
        with pytest.raises(ValueError):
            instance.fit(table_data)

    def test_is_valid_strict_false(self):
        """Test the ``GreaterThan.is_valid`` method with strict False.

        If strict is False, equal values should count as valid.

        Input:
        - Table with a strictly valid row, a strictly invalid row and
          a row that has the same value for both high and low.
        Output:
        - False should be returned for the strictly invalid row and True
          for the other two.
        """
        # Setup
        instance = GreaterThan(low='a', high='b', strict=False)

        # Run
        table_data = pd.DataFrame({
            'a': [1, 2, 3],
            'b': [4, 2, 2],
            'c': [7, 8, 9]
        })
        out = instance.is_valid(table_data)

        # Assert
        expected_out = [True, True, False]
        np.testing.assert_array_equal(expected_out, out)

    def test_is_valid_strict_true(self):
        """Test the ``GreaterThan.is_valid`` method with strict True.

        If strict is True, equal values should count as invalid.

        Input:
        - Table with a strictly valid row, a strictly invalid row and
          a row that has the same value for both high and low.
        Output:
        - True should be returned for the strictly valid row and False
          for the other two.
        """
        # Setup
        instance = GreaterThan(low='a', high='b', strict=True)

        # Run
        table_data = pd.DataFrame({
            'a': [1, 2, 3],
            'b': [4, 2, 2],
            'c': [7, 8, 9]
        })
        out = instance.is_valid(table_data)

        # Assert
        expected_out = [True, False, False]
        np.testing.assert_array_equal(expected_out, out)

    def test_is_valid_low_is_scalar_high_is_column(self):
        """Test the ``GreaterThan.is_valid`` method.

        If low is a scalar, and high is a column name, then
        the values in that column should all be higher than
        ``instance._low``.

        Input:
        - Table with values above and below low.
        Output:
        - True should be returned for the rows where the high
        column is above low.
        """
        # Setup
        instance = GreaterThan(low=3, high='b', strict=False, low_is_scalar=True)

        # Run
        table_data = pd.DataFrame({
            'a': [1, 2, 3],
            'b': [4, 2, 2],
            'c': [7, 8, 9]
        })
        out = instance.is_valid(table_data)

        # Assert
        expected_out = [True, False, False]
        np.testing.assert_array_equal(expected_out, out)

    def test_is_valid_high_is_scalar_low_is_column(self):
        """Test the ``GreaterThan.is_valid`` method.

        If high is a scalar, and low is a column name, then
        the values in that column should all be lower than
        ``instance._high``.

        Input:
        - Table with values above and below high.
        Output:
        - True should be returned for the rows where the low
        column is below high.
        """
        # Setup
        instance = GreaterThan(low='a', high=2, strict=False, high_is_scalar=True)

        # Run
        table_data = pd.DataFrame({
            'a': [1, 2, 3],
            'b': [4, 2, 2],
            'c': [7, 8, 9]
        })
        out = instance.is_valid(table_data)

        # Assert
        expected_out = [True, True, False]
        np.testing.assert_array_equal(expected_out, out)

    def test_is_valid_high_is_scalar_multi_column(self):
        """Test the ``GreaterThan.is_valid`` method.

        If high is a scalar, and low is multi column, then
        the values in that column should all be lower than
        ``instance._high``.

        Input:
        - Table with values above and below high.
        Output:
        - True should be returned for the rows where the low
        column is below high.
        """
        # Setup
        instance = GreaterThan(low=['a', 'b'], high=2, strict=False, high_is_scalar=True)
        table_data = pd.DataFrame({
            'a': [1, 2, 3],
            'b': [4, 2, 2],
            'c': [7, 8, 9]
        })
        out = instance.is_valid(table_data)

        # Assert
        expected_out = [False, True, False]
        np.testing.assert_array_equal(expected_out, out)

    def test_is_valid_low_is_scalar_multi_column(self):
        """Test the ``GreaterThan.is_valid`` method.

        If low is a scalar, and high is multi column, then
        the values in that column should all be higher than
        ``instance._low``.

        Input:
        - Table with values above and below low.
        Output:
        - True should be returned for the rows where the high
        column is above low.
        """
        # Setup
        instance = GreaterThan(low=2, high=['a', 'b'], strict=False, low_is_scalar=True)
        table_data = pd.DataFrame({
            'a': [1, 2, 3],
            'b': [4, 2, 2],
            'c': [7, 8, 9]
        })
        out = instance.is_valid(table_data)

        # Assert
        expected_out = [False, True, True]
        np.testing.assert_array_equal(expected_out, out)

    def test_transform_int_drop_none(self):
        """Test the ``GreaterThan.transform`` method passing a high column of type int.

        The ``GreaterThan.transform`` method is expected to compute the distance
        between the high and low columns and create a diff column with the
        logarithm of the distance + 1.

        Setup:
        - ``_drop`` is set to ``None``, so all original columns will be in output.
        Input:
        - Table with two columns two constrained columns at a constant distance of
          exactly 3 and one additional dummy column.
        Output:
        - Same table with a diff column of the logarithms of the distances + 1,
        which is np.log(4).
        """
        # Setup
        instance = GreaterThan(low='a', high='b', strict=True)
        instance._diff_column = 'a#b'

        # Run
        table_data = pd.DataFrame({
            'a': [1, 2, 3],
            'b': [4, 5, 6],
            'c': [7, 8, 9],
        })
        out = instance.transform(table_data)

        # Assert
        expected_out = pd.DataFrame({
            'a': [1, 2, 3],
            'b': [4, 5, 6],
            'c': [7, 8, 9],
            'a#b': [np.log(4)] * 3,
        })
        pd.testing.assert_frame_equal(out, expected_out)

    def test_transform_int_drop_high(self):
        """Test the ``GreaterThan.transform`` method passing a high column of type int.

        The ``GreaterThan.transform`` method is expected to compute the distance
        between the high and low columns and create a diff column with the
        logarithm of the distance + 1. It should also drop the high column.

        Setup:
        - ``_drop`` is set to ``high``.
        Input:
        - Table with two columns two constrained columns at a constant distance of
          exactly 3 and one additional dummy column.
        Output:
        - Same table with a diff column of the logarithms of the distances + 1,
        which is np.log(4) and the high column dropped.
        """
        # Setup
        instance = GreaterThan(low='a', high='b', strict=True, drop='high')
        instance._diff_column = 'a#b'

        # Run
        table_data = pd.DataFrame({
            'a': [1, 2, 3],
            'b': [4, 5, 6],
            'c': [7, 8, 9],
        })
        out = instance.transform(table_data)

        # Assert
        expected_out = pd.DataFrame({
            'a': [1, 2, 3],
            'c': [7, 8, 9],
            'a#b': [np.log(4)] * 3,
        })
        pd.testing.assert_frame_equal(out, expected_out)

    def test_transform_int_drop_low(self):
        """Test the ``GreaterThan.transform`` method passing a high column of type int.

        The ``GreaterThan.transform`` method is expected to compute the distance
        between the high and low columns and create a diff column with the
        logarithm of the distance + 1. It should also drop the low column.

        Setup:
        - ``_drop`` is set to ``low``.
        Input:
        - Table with two columns two constrained columns at a constant distance of
          exactly 3 and one additional dummy column.
        Output:
        - Same table with a diff column of the logarithms of the distances + 1,
        which is np.log(4) and the low column dropped.
        """
        # Setup
        instance = GreaterThan(low='a', high='b', strict=True, drop='low')
        instance._diff_column = 'a#b'

        # Run
        table_data = pd.DataFrame({
            'a': [1, 2, 3],
            'b': [4, 5, 6],
            'c': [7, 8, 9],
        })
        out = instance.transform(table_data)

        # Assert
        expected_out = pd.DataFrame({
            'b': [4, 5, 6],
            'c': [7, 8, 9],
            'a#b': [np.log(4)] * 3,
        })
        pd.testing.assert_frame_equal(out, expected_out)

    def test_transform_float_drop_none(self):
        """Test the ``GreaterThan.transform`` method passing a high column of type float.

        The ``GreaterThan.transform`` method is expected to compute the distance
        between the high and low columns and create a diff column with the
        logarithm of the distance + 1.

        Setup:
        - ``_drop`` is set to ``None``, so all original columns will be in output.
        Input:
        - Table with two constrained columns at a constant distance of
          exactly 3 and one additional dummy column.
        Output:
        - Same table with a diff column of the logarithms of the distances + 1,
        which is np.log(4).
        """
        # Setup
        instance = GreaterThan(low='a', high='b', strict=True)
        instance._diff_column = 'a#b'

        # Run
        table_data = pd.DataFrame({
            'a': [1, 2, 3],
            'b': [4., 5., 6.],
            'c': [7, 8, 9],
        })
        out = instance.transform(table_data)

        # Assert
        expected_out = pd.DataFrame({
            'a': [1, 2, 3],
            'b': [4., 5., 6.],
            'c': [7, 8, 9],
            'a#b': [np.log(4)] * 3,
        })
        pd.testing.assert_frame_equal(out, expected_out)

    def test_transform_datetime_drop_none(self):
        """Test the ``GreaterThan.transform`` method passing a high column of type datetime.

        If the columns are of type datetime, ``transform`` is expected
        to convert the timedelta distance into numeric before applying
        the +1 and logarithm.

        Setup:
        - ``_drop`` is set to ``None``, so all original columns will be in output.
        Input:
        - Table with values at a distance of exactly 1 second.
        Output:
        - Same table with a diff column of the logarithms
          of the dinstance in nanoseconds + 1, which is np.log(1_000_000_001).
        """
        # Setup
        instance = GreaterThan(low='a', high='b', strict=True)
        instance._diff_column = 'a#b'
        instance._is_datetime = True

        # Run
        table_data = pd.DataFrame({
            'a': pd.to_datetime(['2020-01-01T00:00:00', '2020-01-02T00:00:00']),
            'b': pd.to_datetime(['2020-01-01T00:00:01', '2020-01-02T00:00:01']),
            'c': [1, 2],
        })
        out = instance.transform(table_data)

        # Assert
        expected_out = pd.DataFrame({
            'a': pd.to_datetime(['2020-01-01T00:00:00', '2020-01-02T00:00:00']),
            'b': pd.to_datetime(['2020-01-01T00:00:01', '2020-01-02T00:00:01']),
            'c': [1, 2],
            'a#b': [np.log(1_000_000_001), np.log(1_000_000_001)],
        })
        pd.testing.assert_frame_equal(out, expected_out)

    def test_transform_not_all_columns_provided(self):
        """Test the ``GreaterThan.transform`` method.

        If some of the columns needed for the transform are missing, it will raise
        a ``MissingConstraintColumnError``.

        Input:
        - Table data (pandas.DataFrame)
        Output:
        - Raises ``MissingConstraintColumnError``.
        """
        # Setup
        instance = GreaterThan(low='a', high='b', strict=True, fit_columns_model=False)

        # Run/Assert
        with pytest.raises(MissingConstraintColumnError):
            instance.transform(pd.DataFrame({'a': ['a', 'b', 'c']}))

    def test_transform_high_is_scalar(self):
        """Test the ``GreaterThan.transform`` method with high as scalar.

        The ``GreaterThan.transform`` method is expected to compute the distance
        between the high scalar value and the low column and create a diff column
        with the logarithm of the distance + 1.

        Setup:
        - ``_high`` is set to 5 and ``_high_is_scalar`` is ``True``.
        Input:
        - Table with one low column and two dummy columns.
        Output:
        - Same table with a diff column of the logarithms of the distances + 1,
        which is np.log(4).
        """
        # Setup
        instance = GreaterThan(low='a', high=5, strict=True, high_is_scalar=True)
        instance._diff_column = 'a#b'
        instance.constraint_columns = ['a']

        # Run
        table_data = pd.DataFrame({
            'a': [1, 2, 3],
            'b': [4, 5, 6],
            'c': [7, 8, 9],
        })
        out = instance.transform(table_data)

        # Assert
        expected_out = pd.DataFrame({
            'a': [1, 2, 3],
            'b': [4, 5, 6],
            'c': [7, 8, 9],
            'a#b': [np.log(5), np.log(4), np.log(3)],
        })
        pd.testing.assert_frame_equal(out, expected_out)

    def test_transform_low_is_scalar(self):
        """Test the ``GreaterThan.transform`` method with high as scalar.

        The ``GreaterThan.transform`` method is expected to compute the distance
        between the high scalar value and the low column and create a diff column
        with the logarithm of the distance + 1.

        Setup:
        - ``_high`` is set to 5 and ``_high_is_scalar`` is ``True``.
        Input:
        - Table with one low column and two dummy columns.
        Output:
        - Same table with a diff column of the logarithms of the distances + 1,
        which is np.log(4).
        """
        # Setup
        instance = GreaterThan(low=2, high='b', strict=True, low_is_scalar=True)
        instance._diff_column = 'a#b'
        instance.constraint_columns = ['b']

        # Run
        table_data = pd.DataFrame({
            'a': [1, 2, 3],
            'b': [4, 5, 6],
            'c': [7, 8, 9],
        })
        out = instance.transform(table_data)

        # Assert
        expected_out = pd.DataFrame({
            'a': [1, 2, 3],
            'b': [4, 5, 6],
            'c': [7, 8, 9],
            'a#b': [np.log(3), np.log(4), np.log(5)],
        })
        pd.testing.assert_frame_equal(out, expected_out)

    def test_transform_high_is_scalar_multi_column(self):
        """Test the ``GreaterThan.transform`` method.

        The ``GreaterThan.transform`` method is expected to compute the logarithm
        of given columns + 1.

        Input:
        - Table with given data.
        Output:
        - Same table with additional columns of the logarithms + 1.
        """
        # Setup
        instance = GreaterThan(low=['a', 'b'], high=3, strict=True, high_is_scalar=True)
        instance._diff_column = ['a#', 'b#']
        instance.constraint_columns = ['a', 'b']

        # Run
        table_data = pd.DataFrame({
            'a': [1, 2, 3],
            'b': [4, 5, 6],
            'c': [7, 8, 9],
        })
        out = instance.transform(table_data)

        # Assert
        expected = pd.DataFrame({
            'a': [1, 2, 3],
            'b': [4, 5, 6],
            'c': [7, 8, 9],
            'a#': [np.log(3), np.log(2), np.log(1)],
            'b#': [np.log(0), np.log(-1), np.log(-2)],
        })
        pd.testing.assert_frame_equal(out, expected)

    def test_transform_low_is_scalar_multi_column(self):
        """Test the ``GreaterThan.transform`` method.

        The ``GreaterThan.transform`` method is expected to compute the logarithm
        of given columns + 1.

        Input:
        - Table with given data.
        Output:
        - Same table with additional columns of the logarithms + 1.
        """
        # Setup
        instance = GreaterThan(low=3, high=['a', 'b'], strict=True, low_is_scalar=True)
        instance._diff_column = ['a#', 'b#']
        instance.constraint_columns = ['a', 'b']

        # Run
        table_data = pd.DataFrame({
            'a': [1, 2, 3],
            'b': [4, 5, 6],
            'c': [7, 8, 9],
        })
        out = instance.transform(table_data)

        # Assert
        expected = pd.DataFrame({
            'a': [1, 2, 3],
            'b': [4, 5, 6],
            'c': [7, 8, 9],
            'a#': [np.log(-1), np.log(0), np.log(1)],
            'b#': [np.log(2), np.log(3), np.log(4)],
        })
        pd.testing.assert_frame_equal(out, expected)

    def test_reverse_transform_int_drop_high(self):
        """Test the ``GreaterThan.reverse_transform`` method for dtype int.

        The ``GreaterThan.reverse_transform`` method is expected to:
            - apply an exponential to the input
            - subtract 1
            - add the low column
            - convert the output to integers
            - add back the dropped column

        Setup:
        - ``_drop`` is set to ``high``.
        Input:
        - Table with a diff column that contains the constant np.log(4).
        Output:
        - Same table with the high column replaced by the low one + 3, as int
        and the diff column dropped.
        """
        # Setup
        instance = GreaterThan(low='a', high='b', strict=True, drop='high')
        instance._dtype = [pd.Series([1]).dtype]    # exact dtype (32 or 64) depends on OS
        instance._diff_column = ['a#b']
        instance._column_to_reconstruct = ['b']

        # Run
        transformed = pd.DataFrame({
            'a': [1, 2, 3],
            'c': [7, 8, 9],
            'a#b': [np.log(4)] * 3,
        })
        out = instance.reverse_transform(transformed)

        # Assert
        expected_out = pd.DataFrame({
            'a': [1, 2, 3],
            'c': [7, 8, 9],
            'b': [4, 5, 6],
        })
        pd.testing.assert_frame_equal(out, expected_out)

    def test_reverse_transform_float_drop_high(self):
        """Test the ``GreaterThan.reverse_transform`` method for dtype float.

        The ``GreaterThan.reverse_transform`` method is expected to:
            - apply an exponential to the input
            - subtract 1
            - add the low column
            - convert the output to float values
            - add back the dropped column

        Setup:
        - ``_drop`` is set to ``high``.
        Input:
        - Table with a diff column that contains the constant np.log(4).
        Output:
        - Same table with the high column replaced by the low one + 3, as float values
        and the diff column dropped.
        """
        # Setup
        instance = GreaterThan(low='a', high='b', strict=True, drop='high')
        instance._dtype = [np.dtype('float')]
        instance._diff_column = ['a#b']
        instance._column_to_reconstruct = ['b']

        # Run
        transformed = pd.DataFrame({
            'a': [1.1, 2.2, 3.3],
            'c': [7, 8, 9],
            'a#b': [np.log(4)] * 3,
        })
        out = instance.reverse_transform(transformed)

        # Assert
        expected_out = pd.DataFrame({
            'a': [1.1, 2.2, 3.3],
            'c': [7, 8, 9],
            'b': [4.1, 5.2, 6.3],
        })
        pd.testing.assert_frame_equal(out, expected_out)

    def test_reverse_transform_datetime_drop_high(self):
        """Test the ``GreaterThan.reverse_transform`` method for dtype datetime.

        The ``GreaterThan.reverse_transform`` method is expected to:
            - apply an exponential to the input
            - subtract 1
            - convert the distance to a timedelta
            - add the low column
            - convert the output to datetimes

        Setup:
        - ``_drop`` is set to ``high``.
        Input:
        - Table with a diff column that contains the constant np.log(1_000_000_001).
        Output:
        - Same table with the high column replaced by the low one + one second
        and the diff column dropped.
        """
        # Setup
        instance = GreaterThan(low='a', high='b', strict=True, drop='high')
        instance._dtype = [np.dtype('<M8[ns]')]
        instance._diff_column = ['a#b']
        instance._is_datetime = True
        instance._column_to_reconstruct = ['b']

        # Run
        transformed = pd.DataFrame({
            'a': pd.to_datetime(['2020-01-01T00:00:00', '2020-01-02T00:00:00']),
            'c': [1, 2],
            'a#b': [np.log(1_000_000_001), np.log(1_000_000_001)],
        })
        out = instance.reverse_transform(transformed)

        # Assert
        expected_out = pd.DataFrame({
            'a': pd.to_datetime(['2020-01-01T00:00:00', '2020-01-02T00:00:00']),
            'c': [1, 2],
            'b': pd.to_datetime(['2020-01-01T00:00:01', '2020-01-02T00:00:01'])
        })
        pd.testing.assert_frame_equal(out, expected_out)

    def test_reverse_transform_int_drop_low(self):
        """Test the ``GreaterThan.reverse_transform`` method for dtype int.

        The ``GreaterThan.reverse_transform`` method is expected to:
            - apply an exponential to the input
            - subtract 1
            - subtract from the high column
            - convert the output to integers
            - add back the dropped column

        Setup:
        - ``_drop`` is set to ``low``.
        Input:
        - Table with a diff column that contains the constant np.log(4).
        Output:
        - Same table with the low column replaced by the high one - 3, as int
        and the diff column dropped.
        """
        # Setup
        instance = GreaterThan(low='a', high='b', strict=True, drop='low')
        instance._dtype = [pd.Series([1]).dtype]    # exact dtype (32 or 64) depends on OS
        instance._diff_column = ['a#b']
        instance._column_to_reconstruct = ['a']

        # Run
        transformed = pd.DataFrame({
            'b': [4, 5, 6],
            'c': [7, 8, 9],
            'a#b': [np.log(4)] * 3,
        })
        out = instance.reverse_transform(transformed)

        # Assert
        expected_out = pd.DataFrame({
            'b': [4, 5, 6],
            'c': [7, 8, 9],
            'a': [1, 2, 3],
        })
        pd.testing.assert_frame_equal(out, expected_out)

    def test_reverse_transform_datetime_drop_low(self):
        """Test the ``GreaterThan.reverse_transform`` method for dtype datetime.

        The ``GreaterThan.reverse_transform`` method is expected to:
            - apply an exponential to the input
            - subtract 1
            - convert the distance to a timedelta
            - subtract from the high column
            - convert the output to datetimes

        Setup:
        - ``_drop`` is set to ``low``.
        Input:
        - Table with a diff column that contains the constant np.log(1_000_000_001).
        Output:
        - Same table with the low column replaced by the high one - one second
        and the diff column dropped.
        """
        # Setup
        instance = GreaterThan(low='a', high='b', strict=True, drop='low')
        instance._dtype = [np.dtype('<M8[ns]')]
        instance._diff_column = ['a#b']
        instance._is_datetime = True
        instance._column_to_reconstruct = ['a']

        # Run
        transformed = pd.DataFrame({
            'b': pd.to_datetime(['2020-01-01T00:00:01', '2020-01-02T00:00:01']),
            'c': [1, 2],
            'a#b': [np.log(1_000_000_001), np.log(1_000_000_001)],
        })
        out = instance.reverse_transform(transformed)

        # Assert
        expected_out = pd.DataFrame({
            'b': pd.to_datetime(['2020-01-01T00:00:01', '2020-01-02T00:00:01']),
            'c': [1, 2],
            'a': pd.to_datetime(['2020-01-01T00:00:00', '2020-01-02T00:00:00'])
        })
        pd.testing.assert_frame_equal(out, expected_out)

    def test_reverse_transform_int_drop_none(self):
        """Test the ``GreaterThan.reverse_transform`` method for dtype int.

        The ``GreaterThan.reverse_transform`` method is expected to:
            - apply an exponential to the input
            - subtract 1
            - add the low column when the row is invalid
            - convert the output to integers

        Setup:
        - ``_drop`` is set to ``None``.
        Input:
        - Table with a diff column that contains the constant np.log(4).
        The table should have one invalid row where the low column is
        higher than the high column.
        Output:
        - Same table with the high column replaced by the low one + 3 for all
        invalid rows, as int and the diff column dropped.
        """
        # Setup
        instance = GreaterThan(low='a', high='b', strict=True)
        instance._dtype = [pd.Series([1]).dtype]    # exact dtype (32 or 64) depends on OS
        instance._diff_column = ['a#b']
        instance._column_to_reconstruct = ['b']

        # Run
        transformed = pd.DataFrame({
            'a': [1, 2, 3],
            'b': [4, 1, 6],
            'c': [7, 8, 9],
            'a#b': [np.log(4)] * 3,
        })
        out = instance.reverse_transform(transformed)

        # Assert
        expected_out = pd.DataFrame({
            'a': [1, 2, 3],
            'b': [4, 5, 6],
            'c': [7, 8, 9],
        })
        pd.testing.assert_frame_equal(out, expected_out)

    def test_reverse_transform_datetime_drop_none(self):
        """Test the ``GreaterThan.reverse_transform`` method for dtype datetime.

        The ``GreaterThan.reverse_transform`` method is expected to:
            - apply an exponential to the input
            - subtract 1
            - convert the distance to a timedelta
            - add the low column when the row is invalid
            - convert the output to datetimes

        Setup:
        - ``_drop`` is set to ``None``.
        Input:
        - Table with a diff column that contains the constant np.log(1_000_000_001).
        The table should have one invalid row where the low column is
        higher than the high column.
        Output:
        - Same table with the high column replaced by the low one + one second
        for all invalid rows, and the diff column dropped.
        """
        # Setup
        instance = GreaterThan(low='a', high='b', strict=True)
        instance._dtype = [np.dtype('<M8[ns]')]
        instance._diff_column = ['a#b']
        instance._is_datetime = True
        instance._column_to_reconstruct = ['b']

        # Run
        transformed = pd.DataFrame({
            'a': pd.to_datetime(['2020-01-01T00:00:00', '2020-01-02T00:00:00']),
            'b': pd.to_datetime(['2020-01-01T00:00:01', '2020-01-01T00:00:01']),
            'c': [1, 2],
            'a#b': [np.log(1_000_000_001), np.log(1_000_000_001)],
        })
        out = instance.reverse_transform(transformed)

        # Assert
        expected_out = pd.DataFrame({
            'a': pd.to_datetime(['2020-01-01T00:00:00', '2020-01-02T00:00:00']),
            'b': pd.to_datetime(['2020-01-01T00:00:01', '2020-01-02T00:00:01']),
            'c': [1, 2]
        })
        pd.testing.assert_frame_equal(out, expected_out)

    def test_reverse_transform_low_is_scalar(self):
        """Test the ``GreaterThan.reverse_transform`` method with low as a scalar.

        The ``GreaterThan.reverse_transform`` method is expected to:
            - apply an exponential to the input
            - subtract 1
            - add the low value when the row is invalid
            - convert the output to integers

        Setup:
        - ``_drop`` is set to ``None``.
        - ``_low`` is set to an int and ``_low_is_scalar`` is ``True``.
        Input:
        - Table with a diff column that contains the constant np.log(4).
        The table should have one invalid row where the low value is
        higher than the high column.
        Output:
        - Same table with the high column replaced by the low value + 3 for all
        invalid rows, as int and the diff column dropped.
        """
        # Setup
        instance = GreaterThan(low=3, high='b', strict=True, low_is_scalar=True)
        instance._dtype = [pd.Series([1]).dtype]    # exact dtype (32 or 64) depends on OS
        instance._diff_column = ['a#b']
        instance._column_to_reconstruct = ['b']

        # Run
        transformed = pd.DataFrame({
            'a': [1, 2, 3],
            'b': [4, 1, 6],
            'c': [7, 8, 9],
            'a#b': [np.log(4)] * 3,
        })
        out = instance.reverse_transform(transformed)

        # Assert
        expected_out = pd.DataFrame({
            'a': [1, 2, 3],
            'b': [4, 6, 6],
            'c': [7, 8, 9],
        })
        pd.testing.assert_frame_equal(out, expected_out)

    def test_reverse_transform_high_is_scalar(self):
        """Test the ``GreaterThan.reverse_transform`` method with high as a scalar.

        The ``GreaterThan.reverse_transform`` method is expected to:
            - apply an exponential to the input
            - subtract 1
            - subtract from the high value when the row is invalid
            - convert the output to integers

        Setup:
        - ``_drop`` is set to ``None``.
        - ``_high`` is set to an int and ``_high_is_scalar`` is ``True``.
        Input:
        - Table with a diff column that contains the constant np.log(4).
        The table should have one invalid row where the low column is
        higher than the high value.
        Output:
        - Same table with the low column replaced by the high one - 3 for all
        invalid rows, as int and the diff column dropped.
        """
        # Setup
        instance = GreaterThan(low='a', high=3, strict=True, high_is_scalar=True)
        instance._dtype = [pd.Series([1]).dtype]    # exact dtype (32 or 64) depends on OS
        instance._diff_column = ['a#b']
        instance._column_to_reconstruct = ['a']

        # Run
        transformed = pd.DataFrame({
            'a': [1, 2, 4],
            'b': [4, 5, 6],
            'c': [7, 8, 9],
            'a#b': [np.log(4)] * 3,
        })
        out = instance.reverse_transform(transformed)

        # Assert
        expected_out = pd.DataFrame({
            'a': [1, 2, 0],
            'b': [4, 5, 6],
            'c': [7, 8, 9],
        })
        pd.testing.assert_frame_equal(out, expected_out)

    def test_reverse_transform_high_is_scalar_multi_column(self):
        """Test the ``GreaterThan.reverse_transform`` method with high as a scalar.

        The ``GreaterThan.reverse_transform`` method is expected to:
            - apply an exponential to the input
            - subtract 1
            - subtract from the high value when the row is invalid
            - convert the output to integers

        Setup:
        - ``_drop`` is set to ``None``.
        - ``_high`` is set to an int and ``_high_is_scalar`` is ``True``.
        - ``_low`` is set to multiple columns.
        Input:
        - Table with a diff column that contains the constant np.log(4)/np.log(5).
        The table should have one invalid row where the low column is
        higher than the high value.
        Output:
        - Same table with the low column replaced by the high one - 3/-4 for all
        invalid rows, as int and the diff column dropped.
        """
        # Setup
        instance = GreaterThan(low=['a', 'b'], high=3, strict=True, high_is_scalar=True)
        dtype = pd.Series([1]).dtype    # exact dtype (32 or 64) depends on OS
        instance._dtype = [dtype, dtype]
        instance._diff_column = ['a#', 'b#']
        instance._column_to_reconstruct = ['a', 'b']

        # Run
        transformed = pd.DataFrame({
            'a': [1, 2, 4],
            'b': [0, 5, 6],
            'c': [7, 8, 9],
            'a#': [np.log(4)] * 3,
            'b#': [np.log(5)] * 3,
        })
        out = instance.reverse_transform(transformed)

        # Assert
        expected_out = pd.DataFrame({
            'a': [1, 0, 0],
            'b': [0, -1, -1],
            'c': [7, 8, 9],
        })
        pd.testing.assert_frame_equal(out, expected_out)

    def test_reverse_transform_low_is_scalar_multi_column(self):
        """Test the ``GreaterThan.reverse_transform`` method with low as a scalar.

        The ``GreaterThan.reverse_transform`` method is expected to:
            - apply an exponential to the input
            - subtract 1
            - add the low value when the row is invalid
            - convert the output to integers

        Setup:
        - ``_drop`` is set to ``None``.
        - ``_low`` is set to an int and ``_low_is_scalar`` is ``True``.
        - ``_high`` is set to multiple columns.
        Input:
        - Table with a diff column that contains the constant np.log(4)/np.log(5).
        The table should have one invalid row where the low value is
        higher than the high column.
        Output:
        - Same table with the high column replaced by the low value +3/+4 for all
        invalid rows, as int and the diff column dropped.
        """
        # Setup
        instance = GreaterThan(low=3, high=['a', 'b'], strict=True, low_is_scalar=True)
        dtype = pd.Series([1]).dtype    # exact dtype (32 or 64) depends on OS
        instance._dtype = [dtype, dtype]
        instance._diff_column = ['a#', 'b#']
        instance._column_to_reconstruct = ['a', 'b']

        # Run
        transformed = pd.DataFrame({
            'a': [1, 2, 4],
            'b': [4, 5, 6],
            'c': [7, 8, 9],
            'a#': [np.log(4)] * 3,
            'b#': [np.log(5)] * 3,
        })
        out = instance.reverse_transform(transformed)

        # Assert
        expected_out = pd.DataFrame({
            'a': [6, 6, 4],
            'b': [7, 7, 6],
            'c': [7, 8, 9],
        })
        pd.testing.assert_frame_equal(out, expected_out)

    def test_reverse_transform_multi_column_positive(self):
        """Test the ``GreaterThan.reverse_transform`` method for positive constraint.

        The ``GreaterThan.reverse_transform`` method is expected to:
            - apply an exponential to the input
            - subtract 1
            - subtract from the high value when the row is invalid
            - convert the output to integers

        Input:
        - Table with given data.
        Output:
        - Same table with with replaced rows and dropped columns.
        """
        # Setup
        instance = GreaterThan(low=0, high=['a', 'b'], strict=True, low_is_scalar=True)
        dtype = pd.Series([1]).dtype    # exact dtype (32 or 64) depends on OS
        instance._dtype = [dtype, dtype]
        instance._diff_column = ['a#', 'b#']
        instance._column_to_reconstruct = ['a', 'b']

        # Run
        transformed = pd.DataFrame({
            'a': [1, 2, 3],
            'b': [4, 5, -1],
            'c': [7, 8, 9],
            'a#': [np.log(2), np.log(3), np.log(4)],
            'b#': [np.log(5), np.log(6), np.log(0)],
        })
        out = instance.reverse_transform(transformed)

        # Assert
        expected_out = pd.DataFrame({
            'a': [1, 2, 3],
            'b': [4, 5, 0],
            'c': [7, 8, 9],
        })
        pd.testing.assert_frame_equal(out, expected_out)

    def test_reverse_transform_multi_column_negative(self):
        """Test the ``GreaterThan.reverse_transform`` method for negative constraint.

        The ``GreaterThan.reverse_transform`` method is expected to:
            - apply an exponential to the input
            - subtract 1
            - subtract from the high value when the row is invalid
            - convert the output to integers

        Input:
        - Table with given data.
        Output:
        - Same table with with replaced rows and dropped columns.
        """
        # Setup
        instance = GreaterThan(low=['a', 'b'], high=0, strict=True, high_is_scalar=True)
        dtype = pd.Series([1]).dtype    # exact dtype (32 or 64) depends on OS
        instance._dtype = [dtype, dtype]
        instance._diff_column = ['a#', 'b#']
        instance._column_to_reconstruct = ['a', 'b']

        # Run
        transformed = pd.DataFrame({
            'a': [-1, -2, 1],
            'b': [-4, -5, -1],
            'c': [7, 8, 9],
            'a#': [np.log(2), np.log(3), np.log(0)],
            'b#': [np.log(5), np.log(6), np.log(2)],
        })
        out = instance.reverse_transform(transformed)

        # Assert
        expected_out = pd.DataFrame({
            'a': [-1, -2, 0],
            'b': [-4, -5, -1],
            'c': [7, 8, 9],
        })
        pd.testing.assert_frame_equal(out, expected_out)


class TestPositive():

    def test__init__(self):
        """
        Test the ``Positive.__init__`` method.

        The method is expected to set the ``_low`` instance variable
        to 0, the ``_low_is_scalar`` variable to ``True`` and the
        ``_high_is_scalar`` variable to ``False``. The rest of the
        parameters should be passed.

        Input:
        - strict = True
        - high = 'a'
        - drop = None
        Side effects:
        - instance._low == 0
        - instance._high == 'a'
        - instance._strict == True
        - instance._high_is_scalar = False
        - instance._low_is_scalar = True
        - instance._drop = None
        """
        # Run
        instance = Positive(columns='a', strict=True, drop=None)

        # Asserts
        assert instance._low == 0
        assert instance._high == ['a']
        assert instance._strict is True
        assert instance._high_is_scalar is False
        assert instance._low_is_scalar is True
        assert instance._drop is None


class TestNegative():

    def test__init__(self):
        """
        Test the ``Negative.__init__`` method.

        The method is expected to set the ``_high`` instance variable
        to 0, the ``_high_is_scalar`` variable to ``True`` and the
        ``_low_is_scalar`` variable to ``False``. The rest of the
        parameters should be passed.

        Input:
        - strict = True
        - low = 'a'
        - drop = None
        Side effects:
        - instance._low == 'a'
        - instance._high == 0
        - instance._strict == True
        - instance._high_is_scalar = True
        - instance._low_is_scalar = False
        - instance._drop = None
        """
        # Run
        instance = Negative(columns='a', strict=True, drop=None)

        # Asserts
        assert instance._low == ['a']
        assert instance._high == 0
        assert instance._strict is True
        assert instance._high_is_scalar is True
        assert instance._low_is_scalar is False
        assert instance._drop is None


def new_column(data):
    """Formula to be used for the ``TestColumnFormula`` class."""
    return data['a'] + data['b']


class TestColumnFormula():

    def test___init__(self):
        """Test the ``ColumnFormula.__init__`` method.

        It is expected to create a new Constraint instance,
        import the formula to use for the computation, and
        set the specified constraint column.

        Input:
        - column = 'col'
        - formula = new_column
        """
        # Setup
        column = 'col'

        # Run
        instance = ColumnFormula(column=column, formula=new_column)

        # Assert
        assert instance._column == column
        assert instance._formula == new_column
        assert instance.constraint_columns == ('col', )

    def test_is_valid_valid(self):
        """Test the ``ColumnFormula.is_valid`` method for a valid data.

        If the data fulfills the formula, result is a series of ``True`` values.

        Input:
        - Table data fulfilling the formula (pandas.DataFrame)
        Output:
        - Series of ``True`` values (pandas.Series)
        """
        # Setup
        column = 'c'
        instance = ColumnFormula(column=column, formula=new_column)

        # Run
        table_data = pd.DataFrame({
            'a': [1, 2, 3],
            'b': [4, 5, 6],
            'c': [5, 7, 9]
        })
        out = instance.is_valid(table_data)

        # Assert
        expected_out = pd.Series([True, True, True])
        pd.testing.assert_series_equal(expected_out, out)

    def test_is_valid_non_valid(self):
        """Test the ``ColumnFormula.is_valid`` method for a non-valid data.

        If the data does not fulfill the formula, result is a series of ``False`` values.

        Input:
        - Table data not fulfilling the formula (pandas.DataFrame)
        Output:
        - Series of ``False`` values (pandas.Series)
        """
        # Setup
        column = 'c'
        instance = ColumnFormula(column=column, formula=new_column)

        # Run
        table_data = pd.DataFrame({
            'a': [1, 2, 3],
            'b': [4, 5, 6],
            'c': [1, 2, 3]
        })
        instance = ColumnFormula(column=column, formula=new_column)
        out = instance.is_valid(table_data)

        # Assert
        expected_out = pd.Series([False, False, False])
        pd.testing.assert_series_equal(expected_out, out)

    def test__transform(self):
        """Test the ``ColumnFormula._transform`` method.

        It is expected to drop the indicated column from the table.

        Input:
        - Table data (pandas.DataFrame)
        Output:
        - Table data without the indicated column (pandas.DataFrame)
        """
        # Setup
        column = 'c'
        instance = ColumnFormula(column=column, formula=new_column)

        # Run
        table_data = pd.DataFrame({
            'a': [1, 2, 3],
            'b': [4, 5, 6],
            'c': [5, 7, 9]
        })
        out = instance._transform(table_data)

        # Assert
        expected_out = pd.DataFrame({
            'a': [1, 2, 3],
            'b': [4, 5, 6],
        })
        pd.testing.assert_frame_equal(expected_out, out)

    def test__transform_without_dropping_column(self):
        """Test the ``ColumnFormula._transform`` method without dropping the column.

        If `drop_column` is false, expect to not drop the constraint column.

        Input:
        - Table data (pandas.DataFrame)
        Output:
        - Table data with the indicated column (pandas.DataFrame)
        """
        # Setup
        column = 'c'
        instance = ColumnFormula(column=column, formula=new_column, drop_column=False)

        # Run
        table_data = pd.DataFrame({
            'a': [1, 2, 3],
            'b': [4, 5, 6],
            'c': [5, 7, 9]
        })
        out = instance._transform(table_data)

        # Assert
        expected_out = pd.DataFrame({
            'a': [1, 2, 3],
            'b': [4, 5, 6],
            'c': [5, 7, 9]
        })
        pd.testing.assert_frame_equal(expected_out, out)

    def test__transform_missing_column(self):
        """Test the ``ColumnFormula._transform`` method when the constraint column is missing.

        When ``_transform`` is called with data that does not contain the constraint column,
        expect to return the data as-is.

        Input:
        - Table data (pandas.DataFrame)
        Output:
        - Table data, unchanged (pandas.DataFrame)
        """
        # Setup
        column = 'c'
        instance = ColumnFormula(column=column, formula=new_column)

        # Run
        table_data = pd.DataFrame({
            'a': [1, 2, 3],
            'b': [4, 5, 6],
            'd': [5, 7, 9]
        })
        out = instance._transform(table_data)

        # Assert
        expected_out = pd.DataFrame({
            'a': [1, 2, 3],
            'b': [4, 5, 6],
            'd': [5, 7, 9]
        })
        pd.testing.assert_frame_equal(expected_out, out)

    def test_reverse_transform(self):
        """Test the ``ColumnFormula.reverse_transform`` method.

        It is expected to compute the indicated column by applying the given formula.

        Input:
        - Table data with the column with incorrect values (pandas.DataFrame)
        Output:
        - Table data with the computed column (pandas.DataFrame)
        """
        # Setup
        column = 'c'
        instance = ColumnFormula(column=column, formula=new_column)

        # Run
        table_data = pd.DataFrame({
            'a': [1, 2, 3],
            'b': [4, 5, 6],
            'c': [1, 1, 1]
        })
        out = instance.reverse_transform(table_data)

        # Assert
        expected_out = pd.DataFrame({
            'a': [1, 2, 3],
            'b': [4, 5, 6],
            'c': [5, 7, 9]
        })
        pd.testing.assert_frame_equal(expected_out, out)


class TestRounding():

    def test___init__(self):
        """Test the ``Rounding.__init__`` method.

        It is expected to create a new Constraint instance
        and set the rounding args.

        Input:
        - columns = ['b', 'c']
        - digits = 2
        """
        # Setup
        columns = ['b', 'c']
        digits = 2

        # Run
        instance = Rounding(columns=columns, digits=digits)

        # Assert
        assert instance._columns == columns
        assert instance._digits == digits

    def test___init__invalid_digits(self):
        """Test the ``Rounding.__init__`` method with an invalid argument.

        Pass in an invalid ``digits`` argument, and expect a ValueError.

        Input:
        - columns = ['b', 'c']
        - digits = 20
        """
        # Setup
        columns = ['b', 'c']
        digits = 20

        # Run
        with pytest.raises(ValueError):
            Rounding(columns=columns, digits=digits)

    def test___init__invalid_tolerance(self):
        """Test the ``Rounding.__init__`` method with an invalid argument.

        Pass in an invalid ``tolerance`` argument, and expect a ValueError.

        Input:
        - columns = ['b', 'c']
        - digits = 2
        - tolerance = 0.1
        """
        # Setup
        columns = ['b', 'c']
        digits = 2
        tolerance = 0.1

        # Run
        with pytest.raises(ValueError):
            Rounding(columns=columns, digits=digits, tolerance=tolerance)

    def test_is_valid_positive_digits(self):
        """Test the ``Rounding.is_valid`` method for a positive digits argument.

        Input:
        - Table data with desired decimal places (pandas.DataFrame)
        Output:
        - Series of ``True`` values (pandas.Series)
        """
        # Setup
        columns = ['b', 'c']
        digits = 2
        tolerance = 1e-3
        instance = Rounding(columns=columns, digits=digits, tolerance=tolerance)

        # Run
        table_data = pd.DataFrame({
            'a': [1, 2, 3, 4, 5],
            'b': [4.12, 5.51, None, 6.941, 1.129],
            'c': [5.315, 7.12, 1.12, 9.131, 12.329],
            'd': ['a', 'b', 'd', 'e', None],
            'e': [123.31598, -1.12001, 1.12453, 8.12129, 1.32923]
        })
        out = instance.is_valid(table_data)

        # Assert
        expected_out = pd.Series([False, True, False, True, True])
        pd.testing.assert_series_equal(expected_out, out)

    def test_is_valid_negative_digits(self):
        """Test the ``Rounding.is_valid`` method for a negative digits argument.

        Input:
        - Table data with desired decimal places (pandas.DataFrame)
        Output:
        - Series of ``True`` values (pandas.Series)
        """
        # Setup
        columns = ['b']
        digits = -2
        tolerance = 1
        instance = Rounding(columns=columns, digits=digits, tolerance=tolerance)

        # Run
        table_data = pd.DataFrame({
            'a': [1, 2, 3, 4, 5],
            'b': [401, 500, 6921, 799, None],
            'c': [5.3134, 7.1212, 9.1209, 101.1234, None],
            'd': ['a', 'b', 'd', 'e', 'f']
        })
        out = instance.is_valid(table_data)

        # Assert
        expected_out = pd.Series([True, True, False, True, False])
        pd.testing.assert_series_equal(expected_out, out)

    def test_is_valid_zero_digits(self):
        """Test the ``Rounding.is_valid`` method for a zero digits argument.

        Input:
        - Table data not with the desired decimal places (pandas.DataFrame)
        Output:
        - Series of ``False`` values (pandas.Series)
        """
        # Setup
        columns = ['b', 'c']
        digits = 0
        tolerance = 1e-4
        instance = Rounding(columns=columns, digits=digits, tolerance=tolerance)

        # Run
        table_data = pd.DataFrame({
            'a': [1, 2, None, 3, 4],
            'b': [4, 5.5, 1.2, 6.0001, 5.99999],
            'c': [5, 7.12, 1.31, 9.00001, 4.9999],
            'd': ['a', 'b', None, 'd', 'e'],
            'e': [2.1254, 17.12123, 124.12, 123.0112, -9.129434]
        })
        out = instance.is_valid(table_data)

        # Assert
        expected_out = pd.Series([True, False, False, True, True])
        pd.testing.assert_series_equal(expected_out, out)

    def test_reverse_transform_positive_digits(self):
        """Test the ``Rounding.reverse_transform`` method with positive digits.

        Expect that the columns are rounded to the specified integer digit.

        Input:
        - Table data with the column with incorrect values (pandas.DataFrame)
        Output:
        - Table data with the computed column (pandas.DataFrame)
        """
        # Setup
        columns = ['b', 'c']
        digits = 3
        instance = Rounding(columns=columns, digits=digits)

        # Run
        table_data = pd.DataFrame({
            'a': [1, 2, 3, None, 4],
            'b': [4.12345, None, 5.100, 6.0001, 1.7999],
            'c': [1.1, 1.234, 9.13459, 4.3248, 6.1312],
            'd': ['a', 'b', 'd', 'e', None]
        })
        out = instance.reverse_transform(table_data)

        # Assert
        expected_out = pd.DataFrame({
            'a': [1, 2, 3, None, 4],
            'b': [4.123, None, 5.100, 6.000, 1.800],
            'c': [1.100, 1.234, 9.135, 4.325, 6.131],
            'd': ['a', 'b', 'd', 'e', None]
        })
        pd.testing.assert_frame_equal(expected_out, out)

    def test_reverse_transform_negative_digits(self):
        """Test the ``Rounding.reverse_transform`` method with negative digits.

        Expect that the columns are rounded to the specified integer digit.

        Input:
        - Table data with the column with incorrect values (pandas.DataFrame)
        Output:
        - Table data with the computed column (pandas.DataFrame)
        """
        # Setup
        columns = ['b']
        digits = -3
        instance = Rounding(columns=columns, digits=digits)

        # Run
        table_data = pd.DataFrame({
            'a': [1, 2, 3, 4, 5],
            'b': [41234.5, None, 5000, 6001, 5928],
            'c': [1.1, 1.23423, 9.13459, 12.12125, 18.12152],
            'd': ['a', 'b', 'd', 'e', 'f']
        })
        out = instance.reverse_transform(table_data)

        # Assert
        expected_out = pd.DataFrame({
            'a': [1, 2, 3, 4, 5],
            'b': [41000.0, None, 5000.0, 6000.0, 6000.0],
            'c': [1.1, 1.23423, 9.13459, 12.12125, 18.12152],
            'd': ['a', 'b', 'd', 'e', 'f']
        })
        pd.testing.assert_frame_equal(expected_out, out)

    def test_reverse_transform_zero_digits(self):
        """Test the ``Rounding.reverse_transform`` method with zero digits.

        Expect that the columns are rounded to the specified integer digit.

        Input:
        - Table data with the column with incorrect values (pandas.DataFrame)
        Output:
        - Table data with the computed column (pandas.DataFrame)
        """
        # Setup
        columns = ['b', 'c']
        digits = 0
        instance = Rounding(columns=columns, digits=digits)

        # Run
        table_data = pd.DataFrame({
            'a': [1, 2, 3, 4, 5],
            'b': [4.12345, None, 5.0, 6.01, 7.9],
            'c': [1.1, 1.0, 9.13459, None, 8.89],
            'd': ['a', 'b', 'd', 'e', 'f']
        })
        out = instance.reverse_transform(table_data)

        # Assert
        expected_out = pd.DataFrame({
            'a': [1, 2, 3, 4, 5],
            'b': [4.0, None, 5.0, 6.0, 8.0],
            'c': [1.0, 1.0, 9.0, None, 9.0],
            'd': ['a', 'b', 'd', 'e', 'f']
        })
        pd.testing.assert_frame_equal(expected_out, out)


def transform(data, low, high):
    """Transform to be used for the TestBetween class."""
    data = (data - low) / (high - low) * 0.95 + 0.025
    return np.log(data / (1.0 - data))


class TestBetween():

    def test_fit_only_one_datetime_arg(self):
        """Test the ``Between.fit`` method by passing in only one arg as datetime.

        If only one of the bound parameters is a datetime type, expect a ValueError.

        Input:
        - low is an int scalar
        - high is a datetime
        Output:
        - n/a
        Side Effects:
        - ValueError
        """
        # Setup
        column = 'a'
        low = 0.0
        high = pd.to_datetime('2021-01-01')
        instance = Between(column=column, low=low, high=high)

        # Run and assert
        table_data = pd.DataFrame({
            'a': [0.1, 0.5, 0.9],
            'b': [4, 5, 6],
        })
        with pytest.raises(ValueError):
            instance.fit(table_data)

    def test_transform_scalar_scalar(self):
        """Test the ``Between.transform`` method by passing ``low`` and ``high`` as scalars.

        It is expected to create a new column similar to the constraint ``column``, and then
        scale and apply a logit function to that column.

        Input:
        - Table data (pandas.DataFrame)
        Output:
        - Table data with an extra column containing the transformed ``column`` (pandas.DataFrame)
        """
        # Setup
        column = 'a'
        low = 0.0
        high = 1.0
        instance = Between(column=column, low=low, high=high, high_is_scalar=True,
                           low_is_scalar=True)

        # Run
        table_data = pd.DataFrame({
            'a': [0.1, 0.5, 0.9],
            'b': [4, 5, 6],
        })
        instance.fit(table_data)
        out = instance.transform(table_data)

        # Assert
        expected_out = pd.DataFrame({
            'b': [4, 5, 6],
            'a#0.0#1.0': transform(table_data[column], low, high)
        })
        pd.testing.assert_frame_equal(expected_out, out)

    def test__transform_scalar_column(self):
        """Test the ``Between._transform`` method with ``low`` as scalar and ``high`` as a column.

        It is expected to create a new column similar to the constraint ``column``, and then
        scale and apply a logit function to that column.

        Input:
        - Table data (pandas.DataFrame)
        Output:
        - Table data with an extra column containing the transformed ``column`` (pandas.DataFrame)
        """
        # Setup
        column = 'a'
        low = 0.0
        high = 'b'
        instance = Between(column=column, low=low, high=high, low_is_scalar=True)

        # Run
        table_data = pd.DataFrame({
            'a': [0.1, 0.5, 0.9],
            'b': [0.5, 1, 6],
        })
        instance.fit(table_data)
        out = instance._transform(table_data)

        # Assert
        expected_out = pd.DataFrame({
            'b': [0.5, 1, 6],
            'a#0.0#b': transform(table_data[column], low, table_data[high])
        })
        pd.testing.assert_frame_equal(expected_out, out)

    def test__transform_column_scalar(self):
        """Test the ``Between._transform`` method with ``low`` as a column and ``high`` as scalar.

        It is expected to create a new column similar to the constraint ``column``, and then
        scale and apply a logit function to that column.

        Input:
        - Table data (pandas.DataFrame)
        Output:
        - Table data with an extra column containing the transformed ``column`` (pandas.DataFrame)
        """
        # Setup
        column = 'a'
        low = 'b'
        high = 1.0
        instance = Between(column=column, low=low, high=high, high_is_scalar=True)

        # Run
        table_data = pd.DataFrame({
            'a': [0.1, 0.5, 0.9],
            'b': [0, -1, 0.5],
        })
        instance.fit(table_data)
        out = instance._transform(table_data)

        # Assert
        expected_out = pd.DataFrame({
            'b': [0, -1, 0.5],
            'a#b#1.0': transform(table_data[column], table_data[low], high)
        })
        pd.testing.assert_frame_equal(expected_out, out)

    def test__transform_column_column(self):
        """Test the ``Between._transform`` method by passing ``low`` and ``high`` as columns.

        It is expected to create a new column similar to the constraint ``column``, and then
        scale and apply a logit function to that column.

        Input:
        - Table data (pandas.DataFrame)
        Output:
        - Table data with an extra column containing the transformed ``column`` (pandas.DataFrame)
        """
        # Setup
        column = 'a'
        low = 'b'
        high = 'c'
        instance = Between(column=column, low=low, high=high)

        # Run
        table_data = pd.DataFrame({
            'a': [0.1, 0.5, 0.9],
            'b': [0, -1, 0.5],
            'c': [0.5, 1, 6]
        })
        instance.fit(table_data)
        out = instance._transform(table_data)

        # Assert
        expected_out = pd.DataFrame({
            'b': [0, -1, 0.5],
            'c': [0.5, 1, 6],
            'a#b#c': transform(table_data[column], table_data[low], table_data[high])
        })
        pd.testing.assert_frame_equal(expected_out, out)

    def test__transform_datetime_datetime(self):
        """Test the ``Between._transform`` method by passing ``low`` and ``high`` as datetimes.

        It is expected to create a new column similar to the constraint ``column``, and then
        scale and apply a logit function to that column.

        Input:
        - Table data (pandas.DataFrame)
        - High and Low as datetimes
        Output:
        - Table data with an extra column containing the transformed ``column`` (pandas.DataFrame)
        """
        # Setup
        column = 'a'
        low = pd.to_datetime('1900-01-01')
        high = pd.to_datetime('2021-01-01')
        instance = Between(column=column, low=low, high=high, high_is_scalar=True,
                           low_is_scalar=True)

        # Run
        table_data = pd.DataFrame({
            'a': [
                pd.to_datetime('2020-09-03'),
                pd.to_datetime('2020-08-01'),
                pd.to_datetime('2020-08-03'),
            ],
            'b': [4, 5, 6],
        })
        instance.fit(table_data)
        out = instance._transform(table_data)

        # Assert
        expected_out = pd.DataFrame({
            'b': [4, 5, 6],
            'a#1900-01-01 00:00:00#2021-01-01 00:00:00': transform(table_data[column], low, high)
        })
        pd.testing.assert_frame_equal(expected_out, out)

    def test__transform_datetime_column(self):
        """Test the ``Between._transform`` method with ``low`` as datetime and ``high`` as a column.

        It is expected to create a new column similar to the constraint ``column``, and then
        scale and apply a logit function to that column.

        Input:
        - Table data (pandas.DataFrame)
        Output:
        - Table data with an extra column containing the transformed ``column`` (pandas.DataFrame)
        """
        # Setup
        column = 'a'
        low = pd.to_datetime('1900-01-01')
        high = 'b'
        instance = Between(column=column, low=low, high=high, low_is_scalar=True)

        # Run
        table_data = pd.DataFrame({
            'a': [
                pd.to_datetime('2020-09-03'),
                pd.to_datetime('2020-08-01'),
                pd.to_datetime('2020-08-03'),
            ],
            'b': [
                pd.to_datetime('2020-10-03'),
                pd.to_datetime('2020-11-01'),
                pd.to_datetime('2020-11-03'),
            ],
        })
        instance.fit(table_data)
        out = instance._transform(table_data)

        # Assert
        expected_out = pd.DataFrame({
            'b': [
                pd.to_datetime('2020-10-03'),
                pd.to_datetime('2020-11-01'),
                pd.to_datetime('2020-11-03'),
            ],
            'a#1900-01-01 00:00:00#b': transform(table_data[column], low, table_data[high])
        })
        pd.testing.assert_frame_equal(expected_out, out)

    def test__transform_column_datetime(self):
        """Test the ``Between._transform`` method with ``low`` as a column and ``high`` as datetime.

        It is expected to create a new column similar to the constraint ``column``, and then
        scale and apply a logit function to that column.

        Input:
        - Table data (pandas.DataFrame)
        Output:
        - Table data with an extra column containing the transformed ``column`` (pandas.DataFrame)
        """
        # Setup
        column = 'a'
        low = 'b'
        high = pd.to_datetime('2021-01-01')
        instance = Between(column=column, low=low, high=high, high_is_scalar=True)

        # Run
        table_data = pd.DataFrame({
            'a': [
                pd.to_datetime('2020-09-03'),
                pd.to_datetime('2020-08-01'),
                pd.to_datetime('2020-08-03'),
            ],
            'b': [
                pd.to_datetime('2020-01-03'),
                pd.to_datetime('2020-02-01'),
                pd.to_datetime('2020-02-03'),
            ],
        })
        instance.fit(table_data)
        out = instance._transform(table_data)

        # Assert
        expected_out = pd.DataFrame({
            'b': [
                pd.to_datetime('2020-01-03'),
                pd.to_datetime('2020-02-01'),
                pd.to_datetime('2020-02-03'),
            ],
            'a#b#2021-01-01 00:00:00': transform(table_data[column], table_data[low], high)
        })
        pd.testing.assert_frame_equal(expected_out, out)

    def test__transform_column_column_datetime(self):
        """Test the ``Between._transform`` method with ``low`` and ``high`` as datetime columns.

        It is expected to create a new column similar to the constraint ``column``, and then
        scale and apply a logit function to that column.

        Input:
        - Table data (pandas.DataFrame)
        Output:
        - Table data with an extra column containing the transformed ``column`` (pandas.DataFrame)
        """
        # Setup
        column = 'a'
        low = 'b'
        high = 'c'
        instance = Between(column=column, low=low, high=high)

        # Run
        table_data = pd.DataFrame({
            'a': [
                pd.to_datetime('2020-09-03'),
                pd.to_datetime('2020-08-01'),
                pd.to_datetime('2020-08-03'),
            ],
            'b': [
                pd.to_datetime('2020-01-03'),
                pd.to_datetime('2020-02-01'),
                pd.to_datetime('2020-02-03'),
            ],
            'c': [
                pd.to_datetime('2020-10-03'),
                pd.to_datetime('2020-11-01'),
                pd.to_datetime('2020-11-03'),
            ]
        })
        instance.fit(table_data)
        out = instance._transform(table_data)

        # Assert
        expected_out = pd.DataFrame({
            'b': [
                pd.to_datetime('2020-01-03'),
                pd.to_datetime('2020-02-01'),
                pd.to_datetime('2020-02-03'),
            ],
            'c': [
                pd.to_datetime('2020-10-03'),
                pd.to_datetime('2020-11-01'),
                pd.to_datetime('2020-11-03'),
            ],
            'a#b#c': transform(table_data[column], table_data[low], table_data[high])
        })
        pd.testing.assert_frame_equal(expected_out, out)

    def test_reverse_transform_scalar_scalar(self):
        """Test ``Between.reverse_transform`` with ``low`` and ``high`` as scalars.

        It is expected to recover the original table which was transformed, but with different
        column order. It does so by applying a sigmoid to the transformed column and then
        scaling it back to the original space. It also replaces the transformed column with
        an equal column but with the original name.

        Input:
        - Transformed table data (pandas.DataFrame)
        Output:
        - Original table data, without necessarily keepying the column order (pandas.DataFrame)
        """
        # Setup
        column = 'a'
        low = 0.0
        high = 1.0
        instance = Between(column=column, low=low, high=high, high_is_scalar=True,
                           low_is_scalar=True)

        table_data = pd.DataFrame({
            'b': [4, 5, 6],
            'a': [0.1, 0.5, 0.9]
        })

        # Run
        instance.fit(table_data)
        transformed = pd.DataFrame({
            'b': [4, 5, 6],
            'a#0.0#1.0': transform(table_data[column], low, high)
        })
        out = instance.reverse_transform(transformed)

        # Assert
        expected_out = table_data
        pd.testing.assert_frame_equal(expected_out, out)

    def test_reverse_transform_scalar_column(self):
        """Test ``Between.reverse_transform`` with ``low`` as scalar and ``high`` as a column.

        It is expected to recover the original table which was transformed, but with different
        column order. It does so by applying a sigmoid to the transformed column and then
        scaling it back to the original space. It also replaces the transformed column with
        an equal column but with the original name.

        Input:
        - Transformed table data (pandas.DataFrame)
        Output:
        - Original table data, without necessarily keepying the column order (pandas.DataFrame)
        """
        # Setup
        column = 'a'
        low = 0.0
        high = 'b'
        instance = Between(column=column, low=low, high=high, low_is_scalar=True)

        table_data = pd.DataFrame({
            'b': [0.5, 1, 6],
            'a': [0.1, 0.5, 0.9]
        })

        # Run
        instance.fit(table_data)
        transformed = pd.DataFrame({
            'b': [0.5, 1, 6],
            'a#0.0#b': transform(table_data[column], low, table_data[high])
        })
        out = instance.reverse_transform(transformed)

        # Assert
        expected_out = table_data
        pd.testing.assert_frame_equal(expected_out, out)

    def test_reverse_transform_column_scalar(self):
        """Test ``Between.reverse_transform`` with ``low`` as a column and ``high`` as scalar.

        It is expected to recover the original table which was transformed, but with different
        column order. It does so by applying a sigmoid to the transformed column and then
        scaling it back to the original space. It also replaces the transformed column with
        an equal column but with the original name.

        Input:
        - Transformed table data (pandas.DataFrame)
        Output:
        - Original table data, without necessarily keepying the column order (pandas.DataFrame)
        """
        # Setup
        column = 'a'
        low = 'b'
        high = 1.0
        instance = Between(column=column, low=low, high=high, high_is_scalar=True)

        table_data = pd.DataFrame({
            'b': [0, -1, 0.5],
            'a': [0.1, 0.5, 0.9]
        })

        # Run
        instance.fit(table_data)
        transformed = pd.DataFrame({
            'b': [0, -1, 0.5],
            'a#b#1.0': transform(table_data[column], table_data[low], high)
        })
        out = instance.reverse_transform(transformed)

        # Assert
        expected_out = table_data
        pd.testing.assert_frame_equal(expected_out, out)

    def test_reverse_transform_column_column(self):
        """Test ``Between.reverse_transform`` with ``low`` and ``high`` as columns.

        It is expected to recover the original table which was transformed, but with different
        column order. It does so by applying a sigmoid to the transformed column and then
        scaling it back to the original space. It also replaces the transformed column with
        an equal column but with the original name.

        Input:
        - Transformed table data (pandas.DataFrame)
        Output:
        - Original table data, without necessarily keepying the column order (pandas.DataFrame)
        """
        # Setup
        column = 'a'
        low = 'b'
        high = 'c'
        instance = Between(column=column, low=low, high=high)

        table_data = pd.DataFrame({
            'b': [0, -1, 0.5],
            'c': [0.5, 1, 6],
            'a': [0.1, 0.5, 0.9]
        })

        # Run
        instance.fit(table_data)
        transformed = pd.DataFrame({
            'b': [0, -1, 0.5],
            'c': [0.5, 1, 6],
            'a#b#c': transform(table_data[column], table_data[low], table_data[high])
        })
        out = instance.reverse_transform(transformed)

        # Assert
        expected_out = table_data
        pd.testing.assert_frame_equal(expected_out, out)

    def test_reverse_transform_datetime_datetime(self):
        """Test ``Between.reverse_transform`` with ``low`` and ``high`` as datetime.

        It is expected to recover the original table which was transformed, but with different
        column order. It does so by applying a sigmoid to the transformed column and then
        scaling it back to the original space. It also replaces the transformed column with
        an equal column but with the original name.

        Input:
        - Transformed table data (pandas.DataFrame)
        - High and low as datetimes
        Output:
        - Original table data, without necessarily keepying the column order (pandas.DataFrame)
        """
        # Setup
        column = 'a'
        low = pd.to_datetime('1900-01-01')
        high = pd.to_datetime('2021-01-01')
        instance = Between(column=column, low=low, high=high, high_is_scalar=True,
                           low_is_scalar=True)

        table_data = pd.DataFrame({
            'b': [4, 5, 6],
            'a': [
                pd.to_datetime('2020-09-03'),
                pd.to_datetime('2020-08-01'),
                pd.to_datetime('2020-08-03'),
            ],
        })

        # Run
        instance.fit(table_data)
        transformed = pd.DataFrame({
            'b': [4, 5, 6],
            'a#1900-01-01 00:00:00#2021-01-01 00:00:00': transform(table_data[column], low, high)
        })
        out = instance.reverse_transform(transformed)

        # Assert
        expected_out = table_data
        pd.testing.assert_series_equal(expected_out['b'], out['b'])
        pd.testing.assert_series_equal(expected_out['a'], out['a'].astype('datetime64[ms]'))

    def test_reverse_transform_datetime_column(self):
        """Test ``Between.reverse_transform`` with ``low`` as datetime and ``high`` as a column.

        It is expected to recover the original table which was transformed, but with different
        column order. It does so by applying a sigmoid to the transformed column and then
        scaling it back to the original space. It also replaces the transformed column with
        an equal column but with the original name.

        Input:
        - Transformed table data (pandas.DataFrame)
        Output:
        - Original table data, without necessarily keepying the column order (pandas.DataFrame)
        """
        # Setup
        column = 'a'
        low = pd.to_datetime('1900-01-01')
        high = 'b'
        instance = Between(column=column, low=low, high=high, low_is_scalar=True)

        table_data = pd.DataFrame({
            'b': [
                pd.to_datetime('2020-10-03'),
                pd.to_datetime('2020-11-01'),
                pd.to_datetime('2020-11-03'),
            ],
            'a': [
                pd.to_datetime('2020-09-03'),
                pd.to_datetime('2020-08-02'),
                pd.to_datetime('2020-08-03'),
            ]
        })

        # Run
        instance.fit(table_data)
        transformed = pd.DataFrame({
            'b': [
                pd.to_datetime('2020-10-03'),
                pd.to_datetime('2020-11-01'),
                pd.to_datetime('2020-11-03'),
            ],
            'a#1900-01-01 00:00:00#b': transform(table_data[column], low, table_data[high])
        })
        out = instance.reverse_transform(transformed)

        # Assert
        expected_out = table_data
        pd.testing.assert_frame_equal(expected_out, out)

    def test_reverse_transform_column_datetime(self):
        """Test ``Between.reverse_transform`` with ``low`` as a column and ``high`` as datetime.

        It is expected to recover the original table which was transformed, but with different
        column order. It does so by applying a sigmoid to the transformed column and then
        scaling it back to the original space. It also replaces the transformed column with
        an equal column but with the original name.

        Input:
        - Transformed table data (pandas.DataFrame)
        Output:
        - Original table data, without necessarily keepying the column order (pandas.DataFrame)
        """
        # Setup
        column = 'a'
        low = 'b'
        high = pd.to_datetime('2021-01-01')
        instance = Between(column=column, low=low, high=high, high_is_scalar=True)

        table_data = pd.DataFrame({
            'b': [
                pd.to_datetime('2020-01-03'),
                pd.to_datetime('2020-02-01'),
                pd.to_datetime('2020-02-03'),
            ],
            'a': [
                pd.to_datetime('2020-09-03'),
                pd.to_datetime('2020-08-03'),
                pd.to_datetime('2020-08-04'),
            ],
        })

        # Run
        instance.fit(table_data)
        transformed = pd.DataFrame({
            'b': [
                pd.to_datetime('2020-01-03'),
                pd.to_datetime('2020-02-01'),
                pd.to_datetime('2020-02-03'),
            ],
            'a#b#2021-01-01 00:00:00': transform(table_data[column], table_data[low], high)
        })
        out = instance.reverse_transform(transformed)

        # Assert
        expected_out = table_data
        pd.testing.assert_series_equal(expected_out['b'], out['b'])
        pd.testing.assert_series_equal(expected_out['a'], out['a'].astype('datetime64[ms]'))

    def test_reverse_transform_column_column_datetime(self):
        """Test ``Between.reverse_transform`` with ``low`` and ``high`` as datetime columns.

        It is expected to recover the original table which was transformed, but with different
        column order. It does so by applying a sigmoid to the transformed column and then
        scaling it back to the original space. It also replaces the transformed column with
        an equal column but with the original name.

        Input:
        - Transformed table data (pandas.DataFrame)
        Output:
        - Original table data, without necessarily keepying the column order (pandas.DataFrame)
        """
        # Setup
        column = 'a'
        low = 'b'
        high = 'c'
        instance = Between(column=column, low=low, high=high)

        table_data = pd.DataFrame({
            'b': [
                pd.to_datetime('2020-01-03'),
                pd.to_datetime('2020-02-01'),
                pd.to_datetime('2020-02-03'),
            ],
            'c': [
                pd.to_datetime('2020-10-03'),
                pd.to_datetime('2020-11-01'),
                pd.to_datetime('2020-11-03'),
            ],
            'a': [
                pd.to_datetime('2020-09-03'),
                pd.to_datetime('2020-08-01'),
                pd.to_datetime('2020-08-03'),
            ],
        })

        # Run
        instance.fit(table_data)
        transformed = pd.DataFrame({
            'b': [
                pd.to_datetime('2020-01-03'),
                pd.to_datetime('2020-02-01'),
                pd.to_datetime('2020-02-03'),
            ],
            'c': [
                pd.to_datetime('2020-10-03'),
                pd.to_datetime('2020-11-01'),
                pd.to_datetime('2020-11-03'),
            ],
            'a#b#c': transform(table_data[column], table_data[low], table_data[high])
        })
        out = instance.reverse_transform(transformed)

        # Assert
        expected_out = table_data
        pd.testing.assert_frame_equal(expected_out, out)

    def test_is_valid_strict_true(self):
        """Test the ``Between.is_valid`` method with strict True.

        If strict is True, equal values should count as invalid.

        Input:
        - Table with a valid row, a strictly invalid row and an
          invalid row. (pandas.DataFrame)
        Output:
        - True should be returned for the valid row and False
          for the other two. (pandas.Series)
        """
        # Setup
        column = 'a'
        low = 0.0
        high = 1.0
        instance = Between(column=column, low=low, high=high, strict=True, high_is_scalar=True,
                           low_is_scalar=True)

        # Run
        table_data = pd.DataFrame({
            'a': [0.1, 1, 3],
        })
        instance.fit(table_data)
        out = instance.is_valid(table_data)

        # Assert
        expected_out = pd.Series([True, False, False])
        pd.testing.assert_series_equal(expected_out, out, check_names=False)

    def test_is_valid_strict_false(self):
        """Test the ``Between.is_valid`` method with strict False.

        If strict is False, equal values should count as valid.

        Input:
        - Table with a valid row, a strictly invalid row and an
          invalid row. (pandas.DataFrame)
        Output:
        - True should be returned for the first two rows, and False
          for the last one (pandas.Series)
        """
        # Setup
        column = 'a'
        low = 0.0
        high = 1.0
        instance = Between(column=column, low=low, high=high, strict=False, high_is_scalar=True,
                           low_is_scalar=True)

        # Run
        table_data = pd.DataFrame({
            'a': [0.1, 1, 3],
        })
        instance.fit(table_data)
        out = instance.is_valid(table_data)

        # Assert
        expected_out = pd.Series([True, True, False])
        pd.testing.assert_series_equal(expected_out, out, check_names=False)

    def test_is_valid_scalar_column(self):
        """Test the ``Between.is_valid`` method with ``low`` as scalar and ``high`` as a column.

        Is expected to return whether the constraint ``column`` is between the
        ``low`` and ``high`` values.

        Input:
        - Table data where the last value is greater than ``high``. (pandas.DataFrame)
        Output:
        - True should be returned for the two first rows, False
          for the last one. (pandas.Series)
        """
        # Setup
        column = 'a'
        low = 0.0
        high = 'b'
        instance = Between(column=column, low=low, high=high, low_is_scalar=True)

        # Run
        table_data = pd.DataFrame({
            'a': [0.1, 0.5, 0.9],
            'b': [0.5, 1, 0.6],
        })
        instance.fit(table_data)
        out = instance.is_valid(table_data)

        # Assert
        expected_out = pd.Series([True, True, False])
        pd.testing.assert_series_equal(expected_out, out)

    def test_is_valid_column_scalar(self):
        """Test the ``Between.is_valid`` method with ``low`` as a column and ``high`` as scalar.

        Is expected to return whether the constraint ``column`` is between the
        ``low`` and ``high`` values.

        Input:
        - Table data where the second value is smaller than ``low`` and
          last value is greater than ``high``. (pandas.DataFrame)
        Output:
        - True should be returned for the first row, False
          for the last two. (pandas.Series)
        """
        # Setup
        column = 'a'
        low = 'b'
        high = 1.0
        instance = Between(column=column, low=low, high=high, high_is_scalar=True)

        # Run
        table_data = pd.DataFrame({
            'a': [0.1, 0.5, 1.9],
            'b': [-0.5, 1, 0.6],
        })
        instance.fit(table_data)
        out = instance.is_valid(table_data)

        # Assert
        expected_out = pd.Series([True, False, False])
        pd.testing.assert_series_equal(expected_out, out)

    def test_is_valid_column_column(self):
        """Test the ``Between.is_valid`` method with ``low`` and ``high`` as columns.

        Is expected to return whether the constraint ``column`` is between the
        ``low`` and ``high`` values.

        Input:
        - Table data where the last value is greater than ``high``. (pandas.DataFrame)
        Output:
        - True should be returned for the two first rows, False
          for the last one. (pandas.Series)
        """
        # Setup
        column = 'a'
        low = 'b'
        high = 'c'
        instance = Between(column=column, low=low, high=high)

        # Run
        table_data = pd.DataFrame({
            'a': [0.1, 0.5, 0.9],
            'b': [0, -1, 0.5],
            'c': [0.5, 1, 0.6]
        })
        instance.fit(table_data)
        out = instance.is_valid(table_data)

        # Assert
        expected_out = pd.Series([True, True, False])

        pd.testing.assert_series_equal(expected_out, out)


class TestOneHotEncoding():

    def test_reverse_transform(self):
        """Test the ``OneHotEncoding.reverse_transform`` method.

        It is expected to, for each of the appropriate rows, set the column
        with the largest value to one and set all other columns to zero.

        Input:
        - Table data with any numbers (pandas.DataFrame)
        Output:
        - Table data where the appropriate rows are one hot (pandas.DataFrame)
        """
        # Setup
        instance = OneHotEncoding(columns=['a', 'b'])

        # Run
        table_data = pd.DataFrame({
            'a': [0.1, 0.5, 0.8],
            'b': [0.8, 0.1, 0.9],
            'c': [1, 2, 3]
        })
        out = instance.reverse_transform(table_data)

        # Assert
        expected_out = pd.DataFrame({
            'a': [0.0, 1.0, 0.0],
            'b': [1.0, 0.0, 1.0],
            'c': [1, 2, 3]
        })
        pd.testing.assert_frame_equal(expected_out, out)

    def test_is_valid(self):
        """Test the ``OneHotEncoding.is_valid`` method.

        ``True`` when for the rows where the data is one hot, ``False`` otherwise.

        Input:
        - Table data (pandas.DataFrame)
        Output:
        - Series of ``True`` and ``False`` values (pandas.Series)
        """
        # Setup
        instance = OneHotEncoding(columns=['a', 'b', 'c'])

        # Run
        table_data = pd.DataFrame({
            'a': [1.0, 1.0, 0.0, 1.0],
            'b': [0.0, 1.0, 0.0, 0.5],
            'c': [0.0, 2.0, 0.0, 0.0],
            'd': [1, 2, 3, 4]
        })
        out = instance.is_valid(table_data)

        # Assert
        expected_out = pd.Series([True, False, False, False])
        pd.testing.assert_series_equal(expected_out, out)

    def test__sample_constraint_columns_proper(self):
        """Test the ``OneHotEncoding._sample_constraint_columns`` method.

        Expected to return a table with the appropriate complementary column ``b``,
        since column ``a`` is entirely defined by the ``condition`` table.

        Input:
        - Table data (pandas.DataFrame)
        Output:
        - Table where ``a`` is the same as in ``condition``
          and ``b`` is complementary`` (pandas.DataFrame)
        """
        # Setup
        data = pd.DataFrame({
            'a': [1.0, 0.0] * 5,
            'b': [0.0, 1.0] * 5,
        })
        instance = OneHotEncoding(columns=['a', 'b'])
        instance.fit(data)

        # Run
        condition = pd.DataFrame({
            'a': [1.0, 0.0, 0.0] * 5,
        })
        out = instance._sample_constraint_columns(condition)

        # Assert
        expected_out = pd.DataFrame({
            'a': [1.0, 0.0, 0.0] * 5,
            'b': [0.0, 1.0, 1.0] * 5,
        })
        pd.testing.assert_frame_equal(expected_out, out)

    def test__sample_constraint_columns_one_one(self):
        """Test the ``OneHotEncoding._sample_constraint_columns`` method.

        Since the condition column contains a one for all rows, expected to assign
        all other columns to zeros.

        Input:
        - Table data (pandas.DataFrame)
        Output:
        - Table where the first column contains one's and others columns zero's (pandas.DataFrame)
        """
        # Setup
        data = pd.DataFrame({
            'a': [1.0, 0.0] * 5,
            'b': [0.0, 1.0] * 5,
            'c': [0.0, 0.0] * 5
        })
        instance = OneHotEncoding(columns=['a', 'b', 'c'])
        instance.fit(data)

        # Run
        condition = pd.DataFrame({
            'a': [1.0] * 10
        })
        out = instance._sample_constraint_columns(condition)

        # Assert
        expected_out = pd.DataFrame({
            'a': [1.0] * 10,
            'b': [0.0] * 10,
            'c': [0.0] * 10
        })
        pd.testing.assert_frame_equal(expected_out, out)

    def test__sample_constraint_columns_two_ones(self):
        """Test the ``OneHotEncoding._sample_constraint_columns`` method.

        Expected to raise a ``ValueError``, since the condition contains two ones
        in a single row.

        Input:
        - Table data (pandas.DataFrame)
        Raise:
        - ``ValueError``
        """
        # Setup
        data = pd.DataFrame({
            'a': [1.0, 0.0] * 5,
            'b': [0.0, 1.0] * 5,
            'c': [0.0, 0.0] * 5
        })
        instance = OneHotEncoding(columns=['a', 'b', 'c'])
        instance.fit(data)

        # Run
        condition = pd.DataFrame({
            'a': [1.0] * 10,
            'b': [1.0] * 10,
            'c': [0.0] * 10
        })

        # Assert
        with pytest.raises(ValueError):
            instance._sample_constraint_columns(condition)

    def test__sample_constraint_columns_non_binary(self):
        """Test the ``OneHotEncoding._sample_constraint_columns`` method.

        Expected to raise a ``ValueError``, since the condition contains a non binary value.

        Input:
        - Table data (pandas.DataFrame)
        Raise:
        - ``ValueError``
        """
        # Setup
        data = pd.DataFrame({
            'a': [1.0, 0.0] * 5,
            'b': [0.0, 1.0] * 5,
            'c': [0.0, 0.0] * 5
        })
        instance = OneHotEncoding(columns=['a', 'b', 'c'])
        instance.fit(data)

        # Run
        condition = pd.DataFrame({
            'a': [0.5] * 10
        })

        # Assert
        with pytest.raises(ValueError):
            instance._sample_constraint_columns(condition)

    def test__sample_constraint_columns_all_zeros(self):
        """Test the ``OneHotEncoding._sample_constraint_columns`` method.

        Expected to raise a ``ValueError``, since the condition contains only zeros.

        Input:
        - Table data (pandas.DataFrame)
        Raise:
        - ``ValueError``
        """
        # Setup
        data = pd.DataFrame({
            'a': [1, 0] * 5,
            'b': [0, 1] * 5,
            'c': [0, 0] * 5
        })
        instance = OneHotEncoding(columns=['a', 'b', 'c'])
        instance.fit(data)

        # Run
        condition = pd.DataFrame({
            'a': [0.0] * 10,
            'b': [0.0] * 10,
            'c': [0.0] * 10
        })

        # Assert
        with pytest.raises(ValueError):
            instance._sample_constraint_columns(condition)

    def test__sample_constraint_columns_valid_condition(self):
        """Test the ``OneHotEncoding._sample_constraint_columns`` method.

        Expected to generate a table where every column satisfies the ``condition``.

        Input:
        - Table data (pandas.DataFrame)
        Output:
        - Table satifying the ``condition`` (pandas.DataFrame)
        """
        # Setup
        data = pd.DataFrame({
            'a': [1.0, 0.0] * 5,
            'b': [0.0, 1.0] * 5,
            'c': [0.0, 0.0] * 5
        })
        instance = OneHotEncoding(columns=['a', 'b', 'c'])
        instance.fit(data)

        # Run
        condition = pd.DataFrame({
            'a': [0.0] * 10,
            'b': [1.0] * 10,
            'c': [0.0] * 10
        })
        out = instance._sample_constraint_columns(condition)

        # Assert
        expected_out = pd.DataFrame({
            'a': [0.0] * 10,
            'b': [1.0] * 10,
            'c': [0.0] * 10
        })
        pd.testing.assert_frame_equal(expected_out, out)

    def test__sample_constraint_columns_one_zero(self):
        """Test the ``OneHotEncoding._sample_constraint_columns`` method.

        Since the condition column contains only one zero, expected to randomly sample
        from unset columns any valid possibility. Since the ``b`` column in ``data``
        contains all the ones, it's expected to return a table where only ``b`` has ones.

        Input:
        - Table data (pandas.DataFrame)
        Output:
        - Table where ``b`` is all one`s and other columns are all zero`s (pandas.DataFrame)
        """
        # Setup
        data = pd.DataFrame({
            'a': [0.0, 0.0] * 5,
            'b': [1.0, 1.0] * 5,
            'c': [0.0, 0.0] * 5
        })
        instance = OneHotEncoding(columns=['a', 'b', 'c'])
        instance.fit(data)

        # Run
        condition = pd.DataFrame({
            'c': [0.0] * 10
        })
        out = instance._sample_constraint_columns(condition)

        # Assert
        expected_out = pd.DataFrame({
            'c': [0.0] * 10,
            'a': [0.0] * 10,
            'b': [1.0] * 10
        })
        pd.testing.assert_frame_equal(expected_out, out)

    def test__sample_constraint_columns_one_zero_alt(self):
        """Test the ``OneHotEncoding._sample_constraint_columns`` method.

        Since the condition column contains only one zero, expected to randomly sample
        from unset columns any valid possibility.

        Input:
        - Table data (pandas.DataFrame)
        Output:
        - Table where ``c`` is all zero`s and ``b`` xor ``a`` is always one (pandas.DataFrame)
        """
        # Setup
        data = pd.DataFrame({
            'a': [1.0, 0.0] * 5,
            'b': [0.0, 1.0] * 5,
            'c': [0.0, 0.0] * 5
        })
        instance = OneHotEncoding(columns=['a', 'b', 'c'])
        instance.fit(data)

        # Run
        condition = pd.DataFrame({
            'c': [0.0] * 10
        })
        out = instance._sample_constraint_columns(condition)

        # Assert
        assert (out['c'] == 0.0).all()
        assert ((out['b'] == 1.0) ^ (out['a'] == 1.0)).all()

    def test_sample_constraint_columns_list_of_conditions(self):
        """Test the ``OneHotEncoding._sample_constraint_columns`` method.

        Expected to generate a table satisfying the ``condition``.

        Input:
        - Table data (pandas.DataFrame)
        Output:
        - Table satisfying the ``condition`` (pandas.DataFrame)
        """
        # Setup
        data = pd.DataFrame({
            'a': [1.0, 0.0] * 5,
            'b': [0.0, 1.0] * 5,
            'c': [0.0, 0.0] * 5
        })
        instance = OneHotEncoding(columns=['a', 'b', 'c'])
        instance.fit(data)

        # Run
        condition = pd.DataFrame({
            'a': [0.0, 1.0] * 5,
            'c': [0.0, 0.0] * 5
        })
        out = instance._sample_constraint_columns(condition)

        # Assert
        expected_output = pd.DataFrame({
            'a': [0.0, 1.0] * 5,
            'c': [0.0, 0.0] * 5,
            'b': [1.0, 0.0] * 5
        })
        pd.testing.assert_frame_equal(out, expected_output)

    def test_sample_constraint_columns_negative_values(self):
        """Test the ``OneHotEncoding._sample_constraint_columns`` method.

        Expected to raise a ``ValueError``, since condition is not a one hot vector.
        This tests that even if the sum of a row is one it still crashes.

        Input:
        - Table data (pandas.DataFrame)
        Raise:
        - ``ValueError``
        """
        # Setup
        data = pd.DataFrame({
            'a': [1.0] * 10,
            'b': [-1.0] * 10,
            'c': [1.0] * 10
        })
        instance = OneHotEncoding(columns=['a', 'b', 'c'])
        instance.fit(data)

        # Run
        condition = pd.DataFrame({
            'a': [1.0] * 10,
            'b': [-1.0] * 10,
            'c': [1.0] * 10
        })

        # Assert
        with pytest.raises(ValueError):
            instance._sample_constraint_columns(condition)

    def test_sample_constraint_columns_all_zeros_but_one(self):
        """Test the ``OneHotEncoding._sample_constraint_columns`` method.

        Expected to generate a table where column ``a`` is filled with ones,
        and ``b`` and ``c`` filled with zeros.

        Input:
        - Table data (pandas.DataFrame)
        Output:
        - Table satisfying the ``condition`` (pandas.DataFrame)
        """
        # Setup
        data = pd.DataFrame({
            'a': [1.0, 0.0] * 5,
            'b': [0.0, 1.0] * 5,
            'c': [0.0, 0.0] * 5
        })
        instance = OneHotEncoding(columns=['a', 'b', 'c'])
        instance.fit(data)

        # Run
        condition = pd.DataFrame({
            'a': [0.0] * 10,
            'c': [0.0] * 10
        })
        out = instance._sample_constraint_columns(condition)

        # Assert
        expected_output = pd.DataFrame({
            'a': [0.0] * 10,
            'c': [0.0] * 10,
            'b': [1.0] * 10
        })
        pd.testing.assert_frame_equal(out, expected_output)<|MERGE_RESOLUTION|>--- conflicted
+++ resolved
@@ -470,28 +470,27 @@
         assert instance._low_is_scalar is False
         assert instance._drop == 'high'
 
-<<<<<<< HEAD
-    # def test__get_diff_column_names(self):
-    #     """Test the ``GreaterThan._get_diff_column_names`` method.
-
-    #     The returned names should be equal to the given columns plus
-    #     tokenized with '#'.
-
-    #     Input:
-    #     - Table with given data.
-    #     """
-    #     # Setup
-    #     instance = GreaterThan(low=0, high=['a', 'b#'])
-    #     table_data = pd.DataFrame({
-    #         'a': [1, 2, 4],
-    #         'b#': [4, 5, 6]
-    #     })
-    #     out = instance._get_diff_column_names(table_data)
-
-    #     # Assert
-    #     expected = ['a#', 'b##']
-    #     assert out == expected
-=======
+    def test__get_diff_column_name(self):
+        """Test the ``GreaterThan._get_diff_column_name`` method.
+
+        The returned names should be equal to the given columns plus
+        tokenized with '#'.
+
+        Input:
+        - Table with given data.
+        """
+        # Setup
+        instance = GreaterThan(low=0, high=['a', 'b#'])
+        table_data = pd.DataFrame({
+            'a': [1, 2, 4],
+            'b#': [4, 5, 6]
+        })
+        out = instance._get_diff_column_name(table_data)
+
+        # Assert
+        expected = ['a#', 'b##']
+        assert out == expected
+
     def test_fit_only_one_datetime_arg(self):
         """Test the ``Between.fit`` method by passing in only one arg as datetime.
 
@@ -515,7 +514,6 @@
         })
         with pytest.raises(ValueError):
             instance.fit(table_data)
->>>>>>> 08af5aa6
 
     def test_fit__low_is_scalar_is_none_determined_as_scalar(self):
         """Test the ``GreaterThan.fit`` method.
